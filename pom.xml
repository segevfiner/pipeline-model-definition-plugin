<!--
  ~ The MIT License
  ~
  ~ Copyright (c) 2016, CloudBees, Inc.
  ~
  ~ Permission is hereby granted, free of charge, to any person obtaining a copy
  ~ of this software and associated documentation files (the "Software"), to deal
  ~ in the Software without restriction, including without limitation the rights
  ~ to use, copy, modify, merge, publish, distribute, sublicense, and/or sell
  ~ copies of the Software, and to permit persons to whom the Software is
  ~ furnished to do so, subject to the following conditions:
  ~
  ~ The above copyright notice and this permission notice shall be included in
  ~ all copies or substantial portions of the Software.
  ~
  ~ THE SOFTWARE IS PROVIDED "AS IS", WITHOUT WARRANTY OF ANY KIND, EXPRESS OR
  ~ IMPLIED, INCLUDING BUT NOT LIMITED TO THE WARRANTIES OF MERCHANTABILITY,
  ~ FITNESS FOR A PARTICULAR PURPOSE AND NONINFRINGEMENT. IN NO EVENT SHALL THE
  ~ AUTHORS OR COPYRIGHT HOLDERS BE LIABLE FOR ANY CLAIM, DAMAGES OR OTHER
  ~ LIABILITY, WHETHER IN AN ACTION OF CONTRACT, TORT OR OTHERWISE, ARISING FROM,
  ~ OUT OF OR IN CONNECTION WITH THE SOFTWARE OR THE USE OR OTHER DEALINGS IN
  ~ THE SOFTWARE.
  -->

<project xmlns="http://maven.apache.org/POM/4.0.0" xmlns:xsi="http://www.w3.org/2001/XMLSchema-instance" xsi:schemaLocation="http://maven.apache.org/POM/4.0.0 http://maven.apache.org/maven-v4_0_0.xsd">
  <parent>
    <groupId>org.jenkins-ci.plugins</groupId>
    <artifactId>plugin</artifactId>
    <version>2.29</version>
    <relativePath />
  </parent>

  <modelVersion>4.0.0</modelVersion>
  <groupId>org.jenkinsci.plugins</groupId>
  <artifactId>pipeline-model-parent</artifactId>
  <version>1.2-beta-4-SNAPSHOT</version>
  <packaging>pom</packaging>
  <name>Pipeline: Model Parent POM</name>
  <description>An opinionated, declarative Pipeline</description>
  <url>https://wiki.jenkins-ci.org/display/JENKINS/Pipeline+Model+Definition+Plugin</url>

  <licenses>
    <license>
        <name>MIT</name>
        <url>http://opensource.org/licenses/MIT</url>
        <distribution>repo</distribution>
    </license>
  </licenses>

  <developers>
    <developer>
      <id>abayer</id>
      <name>Andrew Bayer</name>
    </developer>
  </developers>

  <scm>
    <connection>scm:git:git://git@github.com/jenkinsci/pipeline-model-definition-plugin.git</connection>
    <developerConnection>scm:git:git@github.com:jenkinsci/pipeline-model-definition-plugin.git</developerConnection>
    <url>https://github.com/jenkinsci/pipeline-model-definition-plugin</url>
    <tag>HEAD</tag>
  </scm>
  

  <modules>
    <module>pipeline-stage-tags-metadata</module>
    <module>pipeline-model-api</module>
    <module>pipeline-model-definition</module>
    <module>pipeline-model-extensions</module>
    <module>pipeline-model-json-shaded</module>
  </modules>

  <dependencyManagement>
    <dependencies>
      <dependency>
        <groupId>org.jenkins-ci.plugins.workflow</groupId>
        <artifactId>workflow-cps</artifactId>
        <version>2.36.1</version>
      </dependency>
      <dependency>
        <groupId>org.jenkins-ci.plugins.workflow</groupId>
        <artifactId>workflow-job</artifactId>
        <version>2.11</version>
      </dependency>
      <dependency>
        <groupId>org.jenkins-ci.plugins.workflow</groupId>
        <artifactId>workflow-api</artifactId>
        <version>2.18</version>
      </dependency>
      <dependency>
        <groupId>org.jenkins-ci.plugins.workflow</groupId>
        <artifactId>workflow-multibranch</artifactId>
        <version>2.9.2</version>
      </dependency>
      <dependency>
        <groupId>org.jenkins-ci.plugins.workflow</groupId>
        <artifactId>workflow-scm-step</artifactId>
        <version>2.4</version>
      </dependency>
      <dependency>
        <groupId>org.jenkins-ci.plugins.workflow</groupId>
        <artifactId>workflow-scm-step</artifactId>
        <version>2.4</version>
        <classifier>tests</classifier>
      </dependency>
      <dependency>
        <groupId>org.jenkins-ci.plugins.workflow</groupId>
        <artifactId>workflow-basic-steps</artifactId>
        <version>2.3</version>
      </dependency>
      <dependency>
        <groupId>org.jenkins-ci.plugins.workflow</groupId>
        <artifactId>workflow-durable-task-step</artifactId>
        <version>2.5</version>
      </dependency>
      <dependency>
        <groupId>org.jenkins-ci.plugins</groupId>
        <artifactId>pipeline-stage-step</artifactId>
        <version>2.2</version>
      </dependency>
      <dependency>
        <groupId>org.jenkins-ci.plugins</groupId>
        <artifactId>docker-workflow</artifactId>
        <version>1.9</version>
      </dependency>
      <dependency>
        <groupId>org.jenkins-ci.plugins</groupId>
        <artifactId>credentials-binding</artifactId>
        <version>1.11</version>
      </dependency>
      <dependency>
        <groupId>org.jenkins-ci.plugins.workflow</groupId>
        <artifactId>workflow-support</artifactId>
        <version>2.14</version>
      </dependency>
      <dependency>
        <groupId>org.jenkins-ci.plugins.workflow</groupId>
        <artifactId>workflow-support</artifactId>
        <version>2.14</version>
        <classifier>tests</classifier>
      </dependency>
      <dependency>
        <groupId>org.jenkins-ci.plugins</groupId>
        <artifactId>scm-api</artifactId>
        <version>2.0.8</version>
      </dependency>
      <dependency>
        <groupId>org.jenkins-ci.plugins.workflow</groupId>
        <artifactId>workflow-cps-global-lib</artifactId>
        <version>2.7</version>
      </dependency>
      <dependency>
        <groupId>org.jenkins-ci.main</groupId>
        <artifactId>jenkins-test-harness-tools</artifactId>
        <version>2.0</version>
      </dependency>
      <dependency>
        <groupId>org.jenkins-ci.plugins</groupId>
        <artifactId>pipeline-graph-analysis</artifactId>
        <version>1.2</version>
      </dependency>
      <dependency>
        <groupId>org.jenkins-ci.plugins</groupId>
        <artifactId>pipeline-build-step</artifactId>
        <version>2.4</version>
      </dependency>
      <dependency>
        <groupId>org.jenkins-ci.plugins</groupId>
        <artifactId>jackson2-api</artifactId>
        <version>2.7.3</version>
      </dependency>
      <dependency>
        <groupId>org.jenkins-ci.plugins</groupId>
        <artifactId>htmlpublisher</artifactId>
        <version>1.12</version>
      </dependency>
      <dependency>
        <groupId>org.jenkins-ci.plugins</groupId>
        <artifactId>git</artifactId>
        <version>2.6.0</version>
        <exclusions>
          <exclusion>
            <groupId>org.apache.httpcomponents</groupId>
            <artifactId>httpclient</artifactId>
          </exclusion>
        </exclusions>
      </dependency>
      <dependency>
        <groupId>org.jenkins-ci.plugins</groupId>
        <artifactId>git</artifactId>
        <version>2.6.0</version>
        <classifier>tests</classifier>
        <exclusions>
          <exclusion>
            <groupId>org.apache.httpcomponents</groupId>
            <artifactId>httpclient</artifactId>
          </exclusion>
        </exclusions>
      </dependency>
      <dependency>
        <groupId>org.jenkins-ci.plugins.workflow</groupId>
        <artifactId>workflow-step-api</artifactId>
        <version>2.10</version>
      </dependency>
      <dependency>
        <groupId>org.jenkins-ci.plugins</groupId>
        <artifactId>structs</artifactId>
        <version>1.7</version>
      </dependency>
      <dependency>
        <groupId>org.mockito</groupId>
        <artifactId>mockito-core</artifactId>
        <version>2.2.5</version>
      </dependency>
      <dependency>
        <groupId>com.jcabi</groupId>
        <artifactId>jcabi-matchers</artifactId>
        <version>1.3</version>
      </dependency>
      <dependency>
        <groupId>org.jenkins-ci.plugins</groupId>
        <artifactId>pipeline-milestone-step</artifactId>
        <version>1.3.1</version>
      </dependency>
      <dependency>
        <groupId>org.jenkins-ci.plugins</groupId>
        <artifactId>pipeline-input-step</artifactId>
        <version>2.5</version>
      </dependency>
      <dependency>
        <groupId>org.jenkins-ci.plugins</groupId>
        <artifactId>mailer</artifactId>
        <version>1.17</version>
      </dependency>
      <dependency>
        <groupId>org.jenkins-ci.plugins</groupId>
        <artifactId>git-client</artifactId>
        <version>1.21.0</version>
      </dependency>
      <dependency>
        <groupId>org.jenkins-ci.plugins</groupId>
        <artifactId>ant</artifactId>
        <version>1.5</version>
      </dependency>
<<<<<<< HEAD

=======
>>>>>>> 824b3b7a
    </dependencies>
  </dependencyManagement>

  <build>
    <plugins>
      <plugin>
        <groupId>org.codehaus.gmaven</groupId>
        <artifactId>gmaven-plugin</artifactId>
        <configuration>
          <providerSelection>1.8</providerSelection>
        </configuration>
        <executions>
          <execution>
            <goals>
              <goal>generateStubs</goal>
              <goal>compile</goal>
              <goal>generateTestStubs</goal>
              <goal>testCompile</goal>
            </goals>
          </execution>
        </executions>
      </plugin>
      <plugin>
        <artifactId>maven-release-plugin</artifactId>
        <version>2.5.3</version>
        <configuration>
          <!-- keep the tag names aligned with previous releases -->
          <tagNameFormat>pipeline-model-definition-@{project.version}</tagNameFormat>
        </configuration>
      </plugin>
      <plugin>
        <groupId>org.jacoco</groupId>
        <artifactId>jacoco-maven-plugin</artifactId>
        <version>0.7.9</version>
        <executions>
          <execution>
            <id>prepare-agent</id>
            <goals>
              <goal>prepare-agent</goal>
            </goals>
          </execution>
          <execution>
            <id>report</id>
            <phase>prepare-package</phase>
            <goals>
              <goal>report</goal>
            </goals>
          </execution>
          <execution>
            <id>post-unit-test</id>
            <phase>test</phase>
            <goals>
              <goal>report</goal>
            </goals>
            <configuration>
              <!-- Sets the path to the file which contains the execution data. -->

              <dataFile>target/jacoco.exec</dataFile>
              <!-- Sets the output directory for the code coverage report. -->
              <outputDirectory>target/jacoco-ut</outputDirectory>
            </configuration>
          </execution>
        </executions>
        <configuration>
          <systemPropertyVariables>
            <jacoco-agent.destfile>target/jacoco.exec</jacoco-agent.destfile>
          </systemPropertyVariables>
        </configuration>
      </plugin>
    </plugins>
  </build>

  <properties>
    <jenkins.version>2.7.1</jenkins.version>
    <java.level>7</java.level>
    <groovy.version>2.4.7</groovy.version>
    <concurrency>0.5C</concurrency>
    <argLine>-Djava.awt.headless=true -Xmx4g -Xms512m -XX:MaxPermSize=512m</argLine>
  </properties>

  <repositories>
    <repository>
      <id>repo.jenkins-ci.org</id>
      <url>https://repo.jenkins-ci.org/public/</url>
      <releases>
        <enabled>true</enabled>
      </releases>
      <snapshots>
        <enabled>true</enabled>
      </snapshots>
    </repository>
  </repositories>
  <pluginRepositories>
    <pluginRepository>
      <id>repo.jenkins-ci.org</id>
      <url>https://repo.jenkins-ci.org/public/</url>
    </pluginRepository>
  </pluginRepositories>
</project>
<|MERGE_RESOLUTION|>--- conflicted
+++ resolved
@@ -242,10 +242,6 @@
         <artifactId>ant</artifactId>
         <version>1.5</version>
       </dependency>
-<<<<<<< HEAD
-
-=======
->>>>>>> 824b3b7a
     </dependencies>
   </dependencyManagement>
 

<!--
  ~ The MIT License
  ~
  ~ Copyright (c) 2016, CloudBees, Inc.
  ~
  ~ Permission is hereby granted, free of charge, to any person obtaining a copy
  ~ of this software and associated documentation files (the "Software"), to deal
  ~ in the Software without restriction, including without limitation the rights
  ~ to use, copy, modify, merge, publish, distribute, sublicense, and/or sell
  ~ copies of the Software, and to permit persons to whom the Software is
  ~ furnished to do so, subject to the following conditions:
  ~
  ~ The above copyright notice and this permission notice shall be included in
  ~ all copies or substantial portions of the Software.
  ~
  ~ THE SOFTWARE IS PROVIDED "AS IS", WITHOUT WARRANTY OF ANY KIND, EXPRESS OR
  ~ IMPLIED, INCLUDING BUT NOT LIMITED TO THE WARRANTIES OF MERCHANTABILITY,
  ~ FITNESS FOR A PARTICULAR PURPOSE AND NONINFRINGEMENT. IN NO EVENT SHALL THE
  ~ AUTHORS OR COPYRIGHT HOLDERS BE LIABLE FOR ANY CLAIM, DAMAGES OR OTHER
  ~ LIABILITY, WHETHER IN AN ACTION OF CONTRACT, TORT OR OTHERWISE, ARISING FROM,
  ~ OUT OF OR IN CONNECTION WITH THE SOFTWARE OR THE USE OR OTHER DEALINGS IN
  ~ THE SOFTWARE.
  -->

<project xmlns="http://maven.apache.org/POM/4.0.0" xmlns:xsi="http://www.w3.org/2001/XMLSchema-instance" xsi:schemaLocation="http://maven.apache.org/POM/4.0.0 http://maven.apache.org/maven-v4_0_0.xsd">
  <modelVersion>4.0.0</modelVersion>
  <parent>
    <groupId>org.jenkinsci.plugins</groupId>
    <artifactId>pipeline-model-parent</artifactId>
    <version>0.6-synthetic-stage-SNAPSHOT</version> <!-- Revert back to 0.6-SNAPSHOT after merge -->
  </parent>

  <groupId>org.jenkinsci.plugins</groupId>
  <artifactId>pipeline-model-definition</artifactId>
  <packaging>hpi</packaging>
  <name>Pipeline: Model Definition</name>
  <description>An opinionated, declarative Pipeline</description>
  <url>https://wiki.jenkins-ci.org/display/JENKINS/Pipeline+Model+Definition+Plugin</url>

  <build>
    <plugins>
      <plugin>
        <groupId>org.jenkins-ci.tools</groupId>
        <artifactId>maven-hpi-plugin</artifactId>
        <extensions>true</extensions>
        <configuration>
          <compatibleSinceVersion>0.6</compatibleSinceVersion>
        </configuration>
      </plugin>
    </plugins>
  </build>

  <dependencies>
    <dependency>
      <groupId>org.jenkinsci.plugins</groupId>
      <artifactId>pipeline-model-api</artifactId>
      <version>${project.version}</version>
    </dependency>
    <dependency>
      <groupId>org.jenkinsci.plugins</groupId>
      <artifactId>pipeline-model-declarative-agent</artifactId>
      <version>${project.version}</version>
    </dependency>
    <dependency>
      <groupId>org.jenkinsci.plugins</groupId>
      <artifactId>pipeline-stage-tags-metadata</artifactId>
      <version>${project.version}</version>
    </dependency>
    <dependency>
      <groupId>org.jenkins-ci.plugins.workflow</groupId>
      <artifactId>workflow-cps</artifactId>
      <version>2.21</version>
    </dependency>
    <dependency>
      <groupId>org.jenkins-ci.plugins.workflow</groupId>
      <artifactId>workflow-api</artifactId>
      <version>2.7-add-tagsaction-SNAPSHOT</version>
    </dependency>
    <dependency>
      <groupId>org.jenkins-ci.plugins.workflow</groupId>
      <artifactId>workflow-job</artifactId>
      <version>2.8</version>
    </dependency>
    <dependency>
      <groupId>org.jenkins-ci.plugins.workflow</groupId>
      <artifactId>workflow-multibranch</artifactId>
      <version>2.9</version>
    </dependency>
    <dependency>
      <groupId>org.jenkins-ci.plugins.workflow</groupId>
      <artifactId>workflow-scm-step</artifactId>
      <version>2.2</version>
    </dependency>
    <dependency>
      <groupId>org.jenkins-ci.plugins.workflow</groupId>
      <artifactId>workflow-basic-steps</artifactId>
      <version>2.2</version>
    </dependency>
    <dependency>
      <groupId>org.jenkins-ci.plugins.workflow</groupId>
      <artifactId>workflow-durable-task-step</artifactId>
      <version>2.5</version>
    </dependency>
    <dependency>
      <groupId>org.jenkins-ci.plugins</groupId>
      <artifactId>pipeline-stage-step</artifactId>
      <version>2.2</version>
    </dependency>
    <dependency>
      <groupId>org.jenkins-ci.plugins</groupId>
      <artifactId>docker-workflow</artifactId>
      <version>1.9</version>
    </dependency>
    <dependency>
      <groupId>org.jenkins-ci.plugins</groupId>
      <artifactId>structs</artifactId>
      <version>1.5</version>
    </dependency>
    <dependency>
      <groupId>org.jenkins-ci.plugins</groupId>
      <artifactId>credentials-binding</artifactId>
      <version>1.9</version>
    </dependency>
<<<<<<< HEAD
    <dependency>
      <groupId>org.jenkins-ci.plugins.workflow</groupId>
      <artifactId>workflow-support</artifactId>
      <version>2.10</version>
    </dependency>
    <!-- JSON schema stuff -->
    <dependency>
      <groupId>com.github.fge</groupId>
      <artifactId>json-schema-validator</artifactId>
      <version>2.0.4</version>
    </dependency>
    <dependency>
      <groupId>com.fasterxml.jackson.datatype</groupId>
      <artifactId>jackson-datatype-json-org</artifactId>
      <version>2.2.3</version>
    </dependency>

    <!-- TEST deps --> 
=======

    <!-- TEST deps -->
>>>>>>> 6c85f730
    <dependency>
      <groupId>org.jenkins-ci.plugins</groupId>
      <artifactId>git</artifactId>
      <version>2.6.0</version>
      <scope>test</scope>
      <exclusions>
        <exclusion>
          <groupId>org.apache.httpcomponents</groupId>
          <artifactId>httpclient</artifactId>
        </exclusion>
      </exclusions>
    </dependency>

    <dependency>
      <groupId>org.jenkins-ci.main</groupId>
      <artifactId>jenkins-test-harness-tools</artifactId>
      <version>2.0</version>
      <scope>test</scope>
    </dependency>

    <dependency>
      <groupId>org.jenkins-ci.plugins.workflow</groupId>
      <artifactId>workflow-cps-global-lib</artifactId>
      <version>2.3</version>
      <scope>test</scope>
    </dependency>

    <dependency>
      <groupId>org.jenkins-ci.plugins</groupId>
      <artifactId>pipeline-graph-analysis</artifactId>
      <version>1.2</version>
      <scope>test</scope>
    </dependency>

    <dependency>
      <groupId>org.jenkins-ci.plugins</groupId>
      <artifactId>git</artifactId>
      <version>2.6.0</version>
      <classifier>tests</classifier>
      <scope>test</scope>
      <exclusions>
        <exclusion>
          <groupId>org.apache.httpcomponents</groupId>
          <artifactId>httpclient</artifactId>
        </exclusion>
      </exclusions>
    </dependency>

    <dependency>
      <groupId>org.jenkins-ci.plugins.workflow</groupId>
      <artifactId>workflow-scm-step</artifactId>
      <version>2.2</version>
      <classifier>tests</classifier>
      <scope>test</scope>
    </dependency>
    <dependency>
        <groupId>org.jenkins-ci.plugins.workflow</groupId>
        <artifactId>workflow-support</artifactId>
        <version>2.10</version>
        <classifier>tests</classifier>
        <scope>test</scope>
    </dependency>
    
  </dependencies>
    
</project><|MERGE_RESOLUTION|>--- conflicted
+++ resolved
@@ -121,12 +121,12 @@
       <artifactId>credentials-binding</artifactId>
       <version>1.9</version>
     </dependency>
-<<<<<<< HEAD
     <dependency>
       <groupId>org.jenkins-ci.plugins.workflow</groupId>
       <artifactId>workflow-support</artifactId>
       <version>2.10</version>
     </dependency>
+
     <!-- JSON schema stuff -->
     <dependency>
       <groupId>com.github.fge</groupId>
@@ -140,10 +140,6 @@
     </dependency>
 
     <!-- TEST deps --> 
-=======
-
-    <!-- TEST deps -->
->>>>>>> 6c85f730
     <dependency>
       <groupId>org.jenkins-ci.plugins</groupId>
       <artifactId>git</artifactId>

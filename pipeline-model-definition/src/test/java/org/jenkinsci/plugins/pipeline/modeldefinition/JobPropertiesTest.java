--- conflicted
+++ resolved
@@ -45,20 +45,10 @@
 public class JobPropertiesTest extends AbstractModelDefTest {
     @Test
     public void simpleJobProperties() throws Exception {
-<<<<<<< HEAD
         WorkflowRun b = expect("simpleJobProperties")
                 .logContains("[Pipeline] { (foo)", "hello")
-                .logNotContains("[Pipeline] { (Post Build Actions)", "[Pipeline] { (Notifications)")
+                .logNotContains("[Pipeline] { (Post Build Actions)")
                 .go();
-=======
-        prepRepoWithJenkinsfile("simpleJobProperties");
-
-        WorkflowRun b = getAndStartBuild();
-        j.assertBuildStatusSuccess(j.waitForCompletion(b));
-        j.assertLogContains("[Pipeline] { (foo)", b);
-        j.assertLogNotContains("[Pipeline] { (Post Build Actions)", b);
-        j.assertLogContains("hello", b);
->>>>>>> e9b5bf80
 
         WorkflowJob p = b.getParent();
 
@@ -74,20 +64,10 @@
 
     @Test
     public void multipleProperties() throws Exception {
-<<<<<<< HEAD
         WorkflowRun b = expect("multipleProperties")
                 .logContains("[Pipeline] { (foo)", "hello")
-                .logNotContains("[Pipeline] { (Post Build Actions)", "[Pipeline] { (Notifications)")
+                .logNotContains("[Pipeline] { (Post Build Actions)")
                 .go();
-=======
-        prepRepoWithJenkinsfile("multipleProperties");
-
-        WorkflowRun b = getAndStartBuild();
-        j.assertBuildStatusSuccess(j.waitForCompletion(b));
-        j.assertLogContains("[Pipeline] { (foo)", b);
-        j.assertLogNotContains("[Pipeline] { (Post Build Actions)", b);
-        j.assertLogContains("hello", b);
->>>>>>> e9b5bf80
 
         WorkflowJob p = b.getParent();
 

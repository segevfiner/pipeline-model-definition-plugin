/*
 * The MIT License
 *
 * Copyright (c) 2016, CloudBees, Inc.
 *
 * Permission is hereby granted, free of charge, to any person obtaining a copy
 * of this software and associated documentation files (the "Software"), to deal
 * in the Software without restriction, including without limitation the rights
 * to use, copy, modify, merge, publish, distribute, sublicense, and/or sell
 * copies of the Software, and to permit persons to whom the Software is
 * furnished to do so, subject to the following conditions:
 *
 * The above copyright notice and this permission notice shall be included in
 * all copies or substantial portions of the Software.
 *
 * THE SOFTWARE IS PROVIDED "AS IS", WITHOUT WARRANTY OF ANY KIND, EXPRESS OR
 * IMPLIED, INCLUDING BUT NOT LIMITED TO THE WARRANTIES OF MERCHANTABILITY,
 * FITNESS FOR A PARTICULAR PURPOSE AND NONINFRINGEMENT. IN NO EVENT SHALL THE
 * AUTHORS OR COPYRIGHT HOLDERS BE LIABLE FOR ANY CLAIM, DAMAGES OR OTHER
 * LIABILITY, WHETHER IN AN ACTION OF CONTRACT, TORT OR OTHERWISE, ARISING FROM,
 * OUT OF OR IN CONNECTION WITH THE SOFTWARE OR THE USE OR OTHER DEALINGS IN
 * THE SOFTWARE.
 */
package org.jenkinsci.plugins.pipeline.modeldefinition;

import com.google.common.base.Predicate;
import hudson.model.Result;
import hudson.model.Slave;
import jenkins.plugins.git.GitSCMSource;
import org.jenkinsci.plugins.pipeline.modeldefinition.actions.ExecutionModelAction;
import org.jenkinsci.plugins.pipeline.modeldefinition.ast.ModelASTBranch;
import org.jenkinsci.plugins.pipeline.modeldefinition.ast.ModelASTScriptBlock;
import org.jenkinsci.plugins.pipeline.modeldefinition.ast.ModelASTSingleArgument;
import org.jenkinsci.plugins.pipeline.modeldefinition.ast.ModelASTStage;
import org.jenkinsci.plugins.pipeline.modeldefinition.ast.ModelASTStages;
import org.jenkinsci.plugins.pipeline.modeldefinition.ast.ModelASTStep;
import org.jenkinsci.plugins.pipeline.modeldefinition.ast.ModelASTTreeStep;
import org.jenkinsci.plugins.workflow.actions.TagsAction;
import org.jenkinsci.plugins.workflow.cps.nodes.StepStartNode;
import org.jenkinsci.plugins.workflow.flow.FlowExecution;
import org.jenkinsci.plugins.workflow.graph.FlowNode;
import org.jenkinsci.plugins.workflow.graphanalysis.DepthFirstScanner;
import org.jenkinsci.plugins.workflow.job.WorkflowRun;
import org.jenkinsci.plugins.workflow.libs.GlobalLibraries;
import org.jenkinsci.plugins.workflow.libs.LibraryConfiguration;
import org.jenkinsci.plugins.workflow.libs.SCMSourceRetriever;
import org.jenkinsci.plugins.workflow.pipelinegraphanalysis.GenericStatus;
import org.jenkinsci.plugins.workflow.pipelinegraphanalysis.StatusAndTiming;
import org.junit.BeforeClass;
import org.junit.Test;
import org.jvnet.hudson.test.Issue;

import java.util.Collection;
import java.util.Collections;
import java.util.List;

import static org.junit.Assert.assertEquals;
import static org.junit.Assert.assertNotNull;
import static org.junit.Assert.assertNull;
import static org.junit.Assert.assertTrue;

/**
 * @author Andrew Bayer
 */
public class BasicModelDefTest extends AbstractModelDefTest {

    private static Slave s;

    @BeforeClass
    public static void setUpAgent() throws Exception {
        s = j.createOnlineSlave();
        s.setLabelString("some-label docker");
    }

    @Test
    public void simplePipeline() throws Exception {
        expect("simplePipeline")
                .logContains("[Pipeline] { (foo)", "hello")
                .logNotContains("[Pipeline] { (" + SyntheticStageNames.postBuild() + ")")
                .go();
    }

    @Test
    public void failingPipeline() throws Exception {
        expect(Result.FAILURE, "failingPipeline")
                .logContains("[Pipeline] { (foo)",
                        "hello",
                        "goodbye",
                        "[Pipeline] { (" + SyntheticStageNames.postBuild() + ")")
                .hasFailureCase()
                .go();
    }

    @Test
    public void failingPostBuild() throws Exception {
        expect(Result.FAILURE, "failingPostBuild")
                .logContains("[Pipeline] { (foo)",
                        "hello",
                        "goodbye",
                        "[Pipeline] { (" + SyntheticStageNames.postBuild() + ")")
                .hasFailureCase()
                .go();
    }

    @Test
    public void twoStagePipeline() throws Exception {
        expect("twoStagePipeline")
                .logContains("[Pipeline] { (foo)", "hello", "[Pipeline] { (bar)", "goodbye")
                .go();
    }

    @Issue("JENKINS-38097")
    @Test
    public void allStagesExist() throws Exception {
        WorkflowRun b = expect(Result.FAILURE, "allStagesExist")
                .logContains("[Pipeline] { (foo)", "hello", "[Pipeline] { (bar)")
                .hasFailureCase()
                .go();

        FlowExecution execution = b.getExecution();
        List<FlowNode> heads = execution.getCurrentHeads();
        DepthFirstScanner scanner = new DepthFirstScanner();
        FlowNode startFoo = scanner.findFirstMatch(heads, null, Utils.isStageWithOptionalName("foo"));
        assertNotNull(startFoo);
        assertTrue(startFoo instanceof StepStartNode);
        FlowNode endFoo = scanner.findFirstMatch(heads, null, Utils.endNodeForStage((StepStartNode)startFoo));
        assertNotNull(endFoo);
        assertEquals(GenericStatus.FAILURE, StatusAndTiming.computeChunkStatus(b, null, startFoo, endFoo, null));
        assertNotNull(endFoo.getError());

        FlowNode shouldBeFailedNode = execution.getNode("" + (Integer.valueOf(endFoo.getId()) - 1));
        assertNotNull(shouldBeFailedNode);
        assertNotNull(shouldBeFailedNode.getError());
    }

    @Test
    public void validStepParameters() throws Exception {
        expect("validStepParameters")
                .logContains("[Pipeline] { (foo)", "[Pipeline] timeout", "hello")
                .go();
    }

    @Test
    public void metaStepSyntax() throws Exception {
        env(s).set();
        expect("metaStepSyntax")
                .logContains("[Pipeline] { (foo)", "ONSLAVE=true")
                .archives("msg.out", "hello world")
                .go();
    }

    @Test
    public void legacyMetaStepSyntax() throws Exception {
        env(s).set();
        expect("legacyMetaStepSyntax")
                .logContains("[Pipeline] { (foo)", "ONSLAVE=true")
                .archives("msg.out", "hello world")
                .go();
    }

    @Test
    public void parallelPipeline() throws Exception {
        expect("parallelPipeline")
                .logContains("[Pipeline] { (foo)", "[first] { (Branch: first)", "[second] { (Branch: second)")
                .go();
    }

    @Test
    public void parallelPipelineWithFailFast() throws Exception {
        expect("parallelPipelineWithFailFast")
                .logContains("[Pipeline] { (foo)", "[first] { (Branch: first)", "[second] { (Branch: second)")
                .go();
    }

    @Test
    public void executionModelAction() throws Exception {
        WorkflowRun b = expect("executionModelAction").go();

        ExecutionModelAction action = b.getAction(ExecutionModelAction.class);
        assertNotNull(action);
        ModelASTStages stages = action.getStages();
        assertNull(stages.getSourceLocation());
        assertNotNull(stages);

        assertEquals(1, stages.getStages().size());

        ModelASTStage stage = stages.getStages().get(0);
        assertNull(stage.getSourceLocation());
        assertNotNull(stage);

        assertEquals(2, stage.getBranches().size());

        ModelASTBranch firstBranch = branchForName("first", stage.getBranches());
        assertNull(firstBranch.getSourceLocation());
        assertNotNull(firstBranch);
        assertEquals(1, firstBranch.getSteps().size());
        ModelASTStep firstStep = firstBranch.getSteps().get(0);
        assertNull(firstStep.getSourceLocation());
        assertEquals("echo", firstStep.getName());
        assertEquals("First branch", ((ModelASTSingleArgument) firstStep.getArgs()).getValue().getValue());
        assertNull(firstStep.getArgs().getSourceLocation());
        assertNull(((ModelASTSingleArgument) firstStep.getArgs()).getValue().getSourceLocation());

        ModelASTBranch secondBranch = branchForName("second", stage.getBranches());
        assertNotNull(secondBranch);
        assertNull(secondBranch.getSourceLocation());
        assertEquals(2, secondBranch.getSteps().size());
        ModelASTStep scriptStep = secondBranch.getSteps().get(0);
        assertNull(scriptStep.getSourceLocation());
        assertTrue(scriptStep instanceof ModelASTScriptBlock);
        assertNull(scriptStep.getArgs().getSourceLocation());
        assertNull(((ModelASTSingleArgument) scriptStep.getArgs()).getValue().getSourceLocation());

        ModelASTStep timeoutStep = secondBranch.getSteps().get(1);
        assertNull(timeoutStep.getSourceLocation());
        assertTrue(timeoutStep instanceof ModelASTTreeStep);
        assertEquals("timeout", timeoutStep.getName());

        ModelASTTreeStep treeStep = (ModelASTTreeStep)timeoutStep;
        assertEquals(1, treeStep.getChildren().size());
        assertEquals("echo", treeStep.getChildren().get(0).getName());
        assertNull(treeStep.getChildren().get(0).getSourceLocation());
        
        j.assertLogContains("[Pipeline] { (foo)", b);
        j.assertLogContains("[first] { (Branch: first)", b);
        j.assertLogContains("[second] { (Branch: second)", b);
    }

    private ModelASTBranch branchForName(String name, List<ModelASTBranch> branches) {
        for (ModelASTBranch branch : branches) {
            if (branch.getName().equals(name)) {
                return branch;
            }
        }

        return null;
    }

    @Test
    public void dockerGlobalVariable() throws Exception {
        assumeDocker();
        // Bind mounting /var on OS X doesn't work at the moment
        onAllowedOS(PossibleOS.LINUX);

        expect("dockerGlobalVariable")
                .logContains("[Pipeline] { (foo)", "image: ubuntu")
                .go();
    }

    @Test
    public void globalLibrarySuccess() throws Exception {

        initGlobalLibrary();

        // Test the successful, albeit limited, case.
        expect("globalLibrarySuccess")
                .logContains("[nothing here]",
                        "map call(1,2)",
                        "closure1(1)",
                        "running inside closure1",
                        "closure2(1, 2)",
                        "running inside closure2")
                .go();
    }

    @Test
    public void basicWhen() throws Exception {
        expect("basicWhen")
                .logContains("[Pipeline] { (One)", "[Pipeline] { (Two)", "World")
                .go();
    }

    @Test
    public void skippedWhen() throws Exception {
        expect("skippedWhen")
                .logContains("[Pipeline] { (One)", "[Pipeline] { (Two)")
                .logNotContains("World")
                .go();
    }

    @Test
    public void syntheticStages() throws Exception {
        WorkflowRun b = expect("syntheticStages")
                .logContains("[Pipeline] { (" + SyntheticStageNames.toolInstall() + ")",
                        "[Pipeline] { (" + SyntheticStageNames.checkout() + ")",
                        "[Pipeline] { (foo)",
                        "hello",
                        "[Pipeline] { (" + SyntheticStageNames.postBuild() + ")",
                        "I AM A POST-BUILD")
                .go();

        FlowExecution execution = b.getExecution();

        Collection<FlowNode> heads = execution.getCurrentHeads();

        DepthFirstScanner scanner = new DepthFirstScanner();

        assertNotNull(scanner.findFirstMatch(heads, null, syntheticStagePredicate(SyntheticStageNames.toolInstall(), Utils.getSyntheticStageMetadata().getPre())));
        assertNotNull(scanner.findFirstMatch(heads, null, syntheticStagePredicate(SyntheticStageNames.checkout(), Utils.getSyntheticStageMetadata().getPre())));
        assertNotNull(scanner.findFirstMatch(heads, null, syntheticStagePredicate(SyntheticStageNames.postBuild(), Utils.getSyntheticStageMetadata().getPost())));
        assertNull(scanner.findFirstMatch(heads, null, syntheticStagePredicate(SyntheticStageNames.agentSetup(), Utils.getSyntheticStageMetadata().getPre())));
    }

    @Test
    public void noToolSyntheticStage() throws Exception {
        WorkflowRun b = expect("noToolSyntheticStage")
                .logContains("[Pipeline] { (" + SyntheticStageNames.checkout() + ")",
                        "[Pipeline] { (foo)",
                        "hello",
                        "[Pipeline] { (" + SyntheticStageNames.postBuild() + ")",
                        "I AM A POST-BUILD")
                .go();

        FlowExecution execution = b.getExecution();

        Collection<FlowNode> heads = execution.getCurrentHeads();

        DepthFirstScanner scanner = new DepthFirstScanner();

        assertNull(scanner.findFirstMatch(heads, null, syntheticStagePredicate(SyntheticStageNames.toolInstall(), Utils.getSyntheticStageMetadata().getPre())));
        assertNotNull(scanner.findFirstMatch(heads, null, syntheticStagePredicate(SyntheticStageNames.checkout(), Utils.getSyntheticStageMetadata().getPre())));
        assertNotNull(scanner.findFirstMatch(heads, null, syntheticStagePredicate(SyntheticStageNames.postBuild(), Utils.getSyntheticStageMetadata().getPost())));
        assertNull(scanner.findFirstMatch(heads, null, syntheticStagePredicate(SyntheticStageNames.agentSetup(), Utils.getSyntheticStageMetadata().getPre())));
    }

    @Test
    public void skippedStagesForFailure() throws Exception {
        WorkflowRun b = expect(Result.FAILURE, "skippedStagesForFailure")
                .logContains("[Pipeline] { (foo)", "hello", "I have failed")
                .logNotContains("I will be skipped", "I also will be skipped", "I have succeeded")
                .go();

        assertTrue(b.getExecution().getCauseOfFailure() != null);

        FlowExecution execution = b.getExecution();

        Collection<FlowNode> heads = execution.getCurrentHeads();

        DepthFirstScanner scanner = new DepthFirstScanner();

        assertNull(scanner.findFirstMatch(heads, stageStatusPredicate("foo", Utils.getStageStatusMetadata().getSkippedForFailure())));
        assertNotNull(scanner.findFirstMatch(heads, stageStatusPredicate("foo", Utils.getStageStatusMetadata().getFailedAndContinued())));
        assertNotNull(scanner.findFirstMatch(heads, stageStatusPredicate("bar", Utils.getStageStatusMetadata().getSkippedForFailure())));
        assertNotNull(scanner.findFirstMatch(heads, stageStatusPredicate("baz", Utils.getStageStatusMetadata().getSkippedForFailure())));
    }

    @Issue("JENKINS-40226")
    @Test
    public void failureBeforeStages() throws Exception {
        // This should fail whether we've got Docker available or not. Hopefully.
        expect(Result.FAILURE, "failureBeforeStages")
                .logContains("Dockerfile failed")
                .logNotContains("This should never happen")
                .go();
    }

    private Predicate<FlowNode> syntheticStagePredicate(String stageName,
                                                        String context) {
        return stageTagPredicate(stageName, Utils.getSyntheticStageMetadata().getTagName(), context);
    }

    private Predicate<FlowNode> stageStatusPredicate(String stageName,
                                                     String stageStatus) {
        return stageTagPredicate(stageName, Utils.getStageStatusMetadata().getTagName(), stageStatus);
    }

    private Predicate<FlowNode> stageTagPredicate(final String stageName,
                                                  final String tagName,
                                                  final String tagValue) {
        return new Predicate<FlowNode>() {
            @Override
            public boolean apply(FlowNode input) {
                return input.getDisplayName().equals(stageName) &&
                        input.getAction(TagsAction.class) != null &&
                        input.getAction(TagsAction.class).getTagValue(tagName) != null &&
                        input.getAction(TagsAction.class).getTagValue(tagName).equals(tagValue);
            }
        };
    }

<<<<<<< HEAD
    @Issue("JENKINS-40642")
    @Test
    public void libraryAnnotation() throws Exception {
        otherRepo.init();
        otherRepo.write("vars/myecho.groovy", "def call() {echo 'something special'}");
        otherRepo.write("vars/myecho.txt", "Says something very special!");
        otherRepo.git("add", "vars");
        otherRepo.git("commit", "--message=init");
        GlobalLibraries.get().setLibraries(Collections.singletonList(
                new LibraryConfiguration("echo-utils",
                        new SCMSourceRetriever(new GitSCMSource(null, otherRepo.toString(), "", "*", "", true)))));

        expect("libraryAnnotation")
                .logContains("something special")
                .go();
    }
=======
    @Issue("JENKINS-40188")
    @Test
    public void booleanParamBuildStep() throws Exception {
        env(s).set();
        expect("booleanParamBuildStep")
                .logContains("[Pipeline] { (promote)", "Scheduling project")
                .go();
    }

>>>>>>> 57c7a47e
}<|MERGE_RESOLUTION|>--- conflicted
+++ resolved
@@ -378,7 +378,6 @@
         };
     }
 
-<<<<<<< HEAD
     @Issue("JENKINS-40642")
     @Test
     public void libraryAnnotation() throws Exception {
@@ -395,7 +394,7 @@
                 .logContains("something special")
                 .go();
     }
-=======
+
     @Issue("JENKINS-40188")
     @Test
     public void booleanParamBuildStep() throws Exception {
@@ -404,6 +403,4 @@
                 .logContains("[Pipeline] { (promote)", "Scheduling project")
                 .go();
     }
-
->>>>>>> 57c7a47e
 }
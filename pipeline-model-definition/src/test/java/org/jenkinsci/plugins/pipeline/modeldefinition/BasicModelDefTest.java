--- conflicted
+++ resolved
@@ -964,7 +964,6 @@
 
     }
 
-<<<<<<< HEAD
     @Issue("JENKINS-46112")
     @Test
     public void logActionPresentForError() throws Exception {
@@ -984,7 +983,8 @@
 
         LogAction l = n.getAction(LogAction.class);
         assertNotNull(l);
-=======
+    }
+
     @Test
     public void mapCallsWithMethodCallValues() throws Exception {
         WorkflowRun b = expect("mapCallsWithMethodCallValues")
@@ -1028,7 +1028,6 @@
         expect("libraryObjectImportInWhenExpr")
                 .logContains("hello")
                 .go();
->>>>>>> e2f89933
     }
 
     @Issue("JENKINS-45198")

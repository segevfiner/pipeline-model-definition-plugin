--- conflicted
+++ resolved
@@ -117,15 +117,11 @@
             "simpleJobProperties",
             "simpleTriggers",
             "simpleParameters",
-<<<<<<< HEAD
             "stringsNeedingEscapeLogic",
             "simpleWrapper",
-            "multipleWrappers"
-=======
+            "multipleWrappers",
             "toolsInStage",
-            "environmentInStage",
-            "stringsNeedingEscapeLogic"
->>>>>>> 83a83f67
+            "environmentInStage"
     );
 
     public static Iterable<Object[]> configsWithErrors() {

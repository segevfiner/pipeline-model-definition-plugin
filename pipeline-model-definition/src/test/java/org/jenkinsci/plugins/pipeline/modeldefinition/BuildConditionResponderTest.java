--- conflicted
+++ resolved
@@ -27,8 +27,6 @@
 import org.jenkinsci.plugins.workflow.cps.CpsFlowDefinition;
 import org.jenkinsci.plugins.workflow.job.WorkflowJob;
 import org.jenkinsci.plugins.workflow.job.WorkflowRun;
-import org.jenkinsci.plugins.workflow.test.steps.SemaphoreStep;
-import org.junit.Ignore;
 import org.junit.Test;
 import org.jvnet.hudson.test.Issue;
 import org.jvnet.hudson.test.JenkinsRule;
@@ -44,24 +42,6 @@
 public class BuildConditionResponderTest extends AbstractModelDefTest {
 
     @Test
-<<<<<<< HEAD
-    public void simpleNotification() throws Exception {
-        prepRepoWithJenkinsfile("simpleNotification");
-
-        WorkflowRun b = getAndStartBuild();
-        j.assertBuildStatusSuccess(j.waitForCompletion(b));
-        j.assertLogContains("[Pipeline] { (foo)", b);
-        j.assertLogContains("hello", b);
-        j.assertLogContains("[Pipeline] { (" + SyntheticStageNames.notifications() + ")", b);
-        j.assertLogNotContains("[Pipeline] { (" + SyntheticStageNames.postBuild() + ")", b);
-        j.assertLogContains("I HAVE FINISHED", b);
-        j.assertLogContains("MOST DEFINITELY FINISHED", b);
-        j.assertLogNotContains("I FAILED", b);
-    }
-
-    @Test
-=======
->>>>>>> 6c85f730
     public void simplePostBuild() throws Exception {
         prepRepoWithJenkinsfile("simplePostBuild");
 
@@ -69,40 +49,15 @@
         j.assertBuildStatusSuccess(j.waitForCompletion(b));
         j.assertLogContains("[Pipeline] { (foo)", b);
         j.assertLogContains("hello", b);
-<<<<<<< HEAD
         j.assertLogContains("[Pipeline] { (" + SyntheticStageNames.postBuild() + ")", b);
-        j.assertLogNotContains("[Pipeline] { (" + SyntheticStageNames.notifications() + ")", b);
-=======
-        j.assertLogContains("[Pipeline] { (Post Build Actions)", b);
->>>>>>> 6c85f730
         j.assertLogContains("I HAVE FINISHED", b);
         j.assertLogContains("MOST DEFINITELY FINISHED", b);
         j.assertLogNotContains("I FAILED", b);
     }
 
     @Test
-<<<<<<< HEAD
-    public void postBuildAndNotifications() throws Exception {
-        prepRepoWithJenkinsfile("postBuildAndNotifications");
-
-        WorkflowRun b = getAndStartBuild();
-        j.assertBuildStatus(Result.FAILURE, j.waitForCompletion(b));
-        j.assertLogContains("[Pipeline] { (foo)", b);
-        j.assertLogContains("hello", b);
-        j.assertLogContains("[Pipeline] { (" + SyntheticStageNames.postBuild() + ")", b);
-        j.assertLogContains("[Pipeline] { (" + SyntheticStageNames.notifications() + ")", b);
-        j.assertLogContains("I AM FAILING", b);
-        j.assertLogContains("I HAVE FAILED", b);
-        j.assertLogNotContains("I HAVE SUCCEEDED", b);
-    }
-
-    @Test
-    public void notificationOnChanged() throws Exception {
-        WorkflowRun b = getAndStartNonRepoBuild("notificationOnChangeFailed");
-=======
     public void postOnChanged() throws Exception {
         WorkflowRun b = getAndStartNonRepoBuild("postOnChangeFailed");
->>>>>>> 6c85f730
         j.assertBuildStatus(Result.FAILURE, j.waitForCompletion(b));
         j.assertLogContains("[Pipeline] { (foo)", b);
         j.assertLogContains("I FAILED", b);

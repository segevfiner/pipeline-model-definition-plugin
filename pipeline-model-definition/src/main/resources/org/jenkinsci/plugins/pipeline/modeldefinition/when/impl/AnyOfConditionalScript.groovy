--- conflicted
+++ resolved
@@ -35,19 +35,9 @@
     }
 
     @Override
-<<<<<<< HEAD
-     boolean evaluate() {
-        List<DeclarativeStageConditional<? extends DeclarativeStageConditional>> children = describable.children
-        children.each { n ->
-            DeclarativeStageConditionalScript s = (DeclarativeStageConditionalScript)n?.getScript(script)
-            if (s != null && s.evaluate()) {
-                return true
-            }
-=======
-    public boolean evaluate() {
+    boolean evaluate() {
         return describable.children.any {
             it?.getScript(script)?.evaluate()
->>>>>>> 91011f0f
         }
     }
 }
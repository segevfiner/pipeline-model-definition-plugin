/*
 * The MIT License
 *
 * Copyright (c) 2016, CloudBees, Inc.
 *
 * Permission is hereby granted, free of charge, to any person obtaining a copy
 * of this software and associated documentation files (the "Software"), to deal
 * in the Software without restriction, including without limitation the rights
 * to use, copy, modify, merge, publish, distribute, sublicense, and/or sell
 * copies of the Software, and to permit persons to whom the Software is
 * furnished to do so, subject to the following conditions:
 *
 * The above copyright notice and this permission notice shall be included in
 * all copies or substantial portions of the Software.
 *
 * THE SOFTWARE IS PROVIDED "AS IS", WITHOUT WARRANTY OF ANY KIND, EXPRESS OR
 * IMPLIED, INCLUDING BUT NOT LIMITED TO THE WARRANTIES OF MERCHANTABILITY,
 * FITNESS FOR A PARTICULAR PURPOSE AND NONINFRINGEMENT. IN NO EVENT SHALL THE
 * AUTHORS OR COPYRIGHT HOLDERS BE LIABLE FOR ANY CLAIM, DAMAGES OR OTHER
 * LIABILITY, WHETHER IN AN ACTION OF CONTRACT, TORT OR OTHERWISE, ARISING FROM,
 * OUT OF OR IN CONNECTION WITH THE SOFTWARE OR THE USE OR OTHER DEALINGS IN
 * THE SOFTWARE.
 */
package org.jenkinsci.plugins.pipeline.modeldefinition

import com.cloudbees.groovy.cps.NonCPS
import com.cloudbees.groovy.cps.impl.CpsClosure
import hudson.FilePath
import hudson.Launcher
import hudson.model.Result
import org.jenkinsci.plugins.pipeline.modeldefinition.model.*
import org.jenkinsci.plugins.pipeline.modeldefinition.steps.CredentialWrapper
import org.jenkinsci.plugins.pipeline.modeldefinition.when.DeclarativeStageConditional
import org.jenkinsci.plugins.workflow.cps.CpsScript
import org.jenkinsci.plugins.workflow.steps.MissingContextVariableException
import org.jenkinsci.plugins.workflow.support.steps.build.RunWrapper

import javax.annotation.CheckForNull
import javax.annotation.Nonnull

/**
 * CPS-transformed code for actually performing the build.
 *
 * @author Andrew Bayer
 */
public class ModelInterpreter implements Serializable {
    private CpsScript script

    public ModelInterpreter(CpsScript script) {
        this.script = script
    }

    def call(CpsClosure closure) {
        Root root = (Root) closure.call()
        Throwable firstError

        if (root != null) {
            boolean postBuildRun = false

            try {
                loadLibraries(root)

                executeProperties(root)

                // Entire build, including notifications, runs in the agent.
                inDeclarativeAgent(root, root, root.agent) {
                    withCredentialsBlock(root.environment) {
                        withEnvBlock(root.getEnvVars(script)) {
                            inWrappers(root.options) {
                                toolsBlock(root.agent, root.tools) {
                                    root.stages.stages.each { thisStage ->
                                        try {
                                            evaluateStage(root, thisStage.agent ?: root.agent, thisStage, firstError).call()
                                        } catch (Exception e) {
                                            script.getProperty("currentBuild").result = Utils.getResultFromException(e)
                                            Utils.markStageFailedAndContinued(thisStage.name)
                                            if (firstError == null) {
                                                firstError = e
                                            }
                                        }
                                    }

                                    // Execute post-build actions now that we've finished all parallel.
                                    try {
                                        postBuildRun = true
                                        executePostBuild(root)
                                    } catch (Exception e) {
                                        if (firstError == null) {
                                            firstError = e
                                        }
                                    }
                                }
                                // Throw any error we might have here to make sure that it gets caught and handled by
                                // wrappers.
                                if (firstError != null) {
                                    throw firstError
                                }
                            }
                        }
                    }
                }
            } catch (Exception e) {
                // Catch any errors that may have been thrown outside of the parallel proper and make sure we set
                // firstError accordingly.
                if (firstError == null) {
                    firstError = e
                }
            } finally {
                // If we hit an exception somewhere *before* we got to parallel, we still need to do post-build tasks.
                if (!postBuildRun) {
                    try {
                        executePostBuild(root)
                    } catch (Exception e) {
                        if (firstError == null) {
                            firstError = e
                        }
                    }
                }
            }
            if (firstError != null) {
                throw firstError
            }
        }
    }

    /**
     * Actually execute a closure for a stage, conditional or post action.
     *
     * @param c The closure to execute
     */
    def delegateAndExecute(Closure c) {
        c.delegate = script
        c.resolveStrategy = Closure.DELEGATE_FIRST
        c.call()
    }

    def getParallelStages(Root root, Agent parentAgent, Stage thisStage, Throwable firstError, Stage parentStage,
                          boolean skippedForFailure, boolean skippedForUnstable, boolean skippedForWhen) {
        def parallelStages = [:]
        for (int i = 0; i < thisStage.parallel.stages.size(); i++) {
            Stage parallelStage = thisStage.parallel.getStages().get(i)
            if (skippedForFailure) {
                parallelStages.put(parallelStage.name, {
                    script.stage(parallelStage.name) {
                        Utils.logToTaskListener("Stage '${parallelStage.name}' skipped due to earlier failure(s)")
                        Utils.markStageSkippedForFailure(parallelStage.name)
                    }
                })
            } else if (skippedForUnstable) {
                parallelStages.put(parallelStage.name, {
                    script.stage(parallelStage.name) {
                        Utils.logToTaskListener("Stage '${parallelStage.name}' skipped due to earlier stage(s) marking the build as unstable")
                        Utils.markStageSkippedForUnstable(parallelStage.name)
                    }
                })
            } else if (skippedForWhen) {
                parallelStages.put(parallelStage.name, {
                    script.stage(parallelStage.name) {
                        Utils.logToTaskListener("Stage '${parallelStage.name}' skipped due to when conditional")
                        Utils.markStageSkippedForConditional(parallelStage.name)
                    }
                })
            } else {
                parallelStages.put(parallelStage.name,
                    evaluateStage(root, thisStage.agent ?: parentAgent, parallelStage, firstError, thisStage))
            }
        }

        return parallelStages

    }

    def evaluateStage(Root root, Agent parentAgent, Stage thisStage, Throwable firstError, Stage parentStage = null) {
        return {
<<<<<<< HEAD
            try {
                // NOTE - this will switch to script.stage in the future.
                if (firstError != null) {
                    Utils.logToTaskListener("Stage '${thisStage.name}' skipped due to earlier failure(s)")
                    Utils.markStageSkippedForFailure(thisStage.name)
                } else if (skipUnstable(root.options)) {
                    Utils.logToTaskListener("Stage '${thisStage.name}' skipped due to earlier stage(s) marking the build as unstable")
                    Utils.markStageSkippedForUnstable(thisStage.name)
                } else {
                    if (thisStage.parallel != null) {
                        if (evaluateWhen(thisStage.when)) {
                            withCredentialsBlock(thisStage.environment) {
                                withEnvBlock(thisStage.getEnvVars(script)) {
                                    def parallelStages = [:]
                                    thisStage.parallel.stages.each { parallelStage ->
                                        parallelStages.put(parallelStage.name,
                                            evaluateStage(root, thisStage.agent ?: parentAgent, parallelStage, firstError, thisStage))
                                    }
                                    script.parallel(parallelStages)
                                }
                            }
                        } else {
                            Utils.logToTaskListener("Stage '${thisStage.name}' skipped due to when conditional")
                            Utils.markStageSkippedForConditional(thisStage.name)
=======
            script.stage(thisStage.name) {
                try {
                    if (firstError != null) {
                        Utils.logToTaskListener("Stage '${thisStage.name}' skipped due to earlier failure(s)")
                        Utils.markStageSkippedForFailure(thisStage.name)
                        if (thisStage.parallel != null) {
                            script.parallel(getParallelStages(root, parentAgent, thisStage, firstError, parentStage, true, false, false))
                        }
                    } else if (skipUnstable(root.options)) {
                        Utils.logToTaskListener("Stage '${thisStage.name}' skipped due to earlier stage(s) marking the build as unstable")
                        Utils.markStageSkippedForUnstable(thisStage.name)
                        if (thisStage.parallel != null) {
                            script.parallel(getParallelStages(root, parentAgent, thisStage, firstError, parentStage, false, true, false))
>>>>>>> 824b3b7a
                        }
                    } else {
                        if (thisStage.parallel != null) {
                            if (evaluateWhen(thisStage.when)) {
<<<<<<< HEAD
                                withCredentialsBlock(thisStage.environment) {
                                    withEnvBlock(thisStage.getEnvVars(script)) {
                                        toolsBlock(thisStage.agent ?: root.agent, thisStage.tools, root) {
                                            // Execute the actual stage and potential post-stage actions
                                            executeSingleStage(root, thisStage, parentAgent)
                                        }
=======
                                withCredentialsBlock(thisStage.environment, root.environment) {
                                    withEnvBlock(thisStage.getEnvVars(root, script)) {
                                        script.parallel(getParallelStages(root, parentAgent, thisStage, firstError, parentStage, false, false, false))
>>>>>>> 824b3b7a
                                    }
                                }
                            } else {
                                Utils.logToTaskListener("Stage '${thisStage.name}' skipped due to when conditional")
                                Utils.markStageSkippedForConditional(thisStage.name)
                                script.parallel(getParallelStages(root, parentAgent, thisStage, firstError, parentStage, false, false, true))
                            }
                        } else {
                            inDeclarativeAgent(thisStage, root, thisStage.agent) {
                                if (evaluateWhen(thisStage.when)) {
                                    withCredentialsBlock(thisStage.environment, root.environment) {
                                        withEnvBlock(thisStage.getEnvVars(root, script)) {
                                            toolsBlock(thisStage.agent ?: root.agent, thisStage.tools, root) {
                                                // Execute the actual stage and potential post-stage actions
                                                executeSingleStage(root, thisStage, parentAgent)
                                            }
                                        }
                                    }
                                } else {
                                    Utils.logToTaskListener("Stage '${thisStage.name}' skipped due to when conditional")
                                    Utils.markStageSkippedForConditional(thisStage.name)
                                }
                            }
                        }
                    }
                } catch (Exception e) {
                    script.getProperty("currentBuild").result = Result.FAILURE
                    Utils.markStageFailedAndContinued(thisStage.name)
                    if (firstError == null) {
                        firstError = e
                    }
                } finally {
                    // And finally, run the post stage steps.
                    if (root.hasSatisfiedConditions(thisStage.post, script.getProperty("currentBuild"))) {
                        Utils.logToTaskListener("Post stage")
                        firstError = runPostConditions(thisStage.post, thisStage.agent ?: parentAgent, firstError, thisStage.name)
                    }
                }

                if (firstError != null) {
                    throw firstError
                }
            }
        }
    }
    /**
     * Execute the given body closure while watching for errors that will specifically show up when there's an attempt to
     * run a step that needs a node context but doesn't have one.
     *
     * @param agent The {@link Agent} that applies to this execution. Used to clarify error message.
     * @param inNotifications Whether we're currently in the notifications section, for error message clarification.
     * @param body The closure to call
     * @return The return of the resulting executed closure
     * @throws Exception
     */
    def catchRequiredContextForNode(Agent agent, Closure body) throws Exception {
        return {
            try {
                body.call()
            } catch (MissingContextVariableException e) {
                if (FilePath.class.equals(e.type) || Launcher.class.equals(e.type)) {
                    if (!agent.hasAgent()) {
                        script.error(Messages.ModelInterpreter_NoNodeContext())
                    } else {
                        throw e
                    }
                } else {
                    throw e
                }
            }
        }.call()
    }

    boolean skipUnstable(Options options) {
        return script.getProperty("currentBuild").result == "UNSTABLE" &&
            options?.options?.get("skipStagesAfterUnstable") != null
    }

    /**
     * Execute a body closure within a "withEnv" block.
     *
     * @param envVars A map of env vars to closures.
     * @param body The closure to execute
     * @return The return of the resulting executed closure
     */
    def withEnvBlock(Map<String,Closure> envVars, Closure body) {
        if (envVars != null && !envVars.isEmpty()) {
            List<String> evaledEnv = envVars.collect { k, v ->
                "${k}=${v.call()}"
            }
            return {
                script.withEnv(evaledEnv) {
                    body.call()
                }
            }.call()
        } else {
            return {
                body.call()
            }.call()
        }
    }

    /**
     * Execute a given closure within a "withCredentials" block.
     *
     * @param environment The environment we're processing from
     * @param body The closure to execute
     * @return The return of the resulting executed closure
     */
    def withCredentialsBlock(@CheckForNull Environment environment, Closure body) {
        Map<String,CredentialWrapper> creds = new TreeMap<>()
        
        if (environment != null) {
            try {
                RunWrapper currentBuild = script.getProperty("currentBuild")
                Utils.getCredsFromResolver(environment, script).each { k, v ->
                    String id = (String) v.call()
                    CredentialsBindingHandler handler = CredentialsBindingHandler.forId(id, currentBuild.rawBuild);
                    creds.put(k, new CredentialWrapper(id, handler.getWithCredentialsParameters(id)))
                }
            } catch (MissingMethodException e) {
                // This will only happen in a running upgrade situation, so check the legacy approach as well.
                creds.putAll(Utils.getLegacyEnvCredentials(environment))
            }
        }

        if (!creds.isEmpty()) {
            List<Map<String, Object>> parameters = createWithCredentialsParameters(creds)
            return {
                script.withCredentials(parameters) {
                    body.call()
                }
            }.call()
        } else {
            return {
                body.call()
            }.call()
        }
    }

    /**
     * Takes a map of keys to {@link CredentialWrapper}s and generates the proper output for the "withCredentials" block argument.
     * @param credentials A map of keys to {@link CredentialWrapper}s
     * @return A list of string->object maps suitable for passing to "withCredentials"
     */
    @NonCPS
    private List<Map<String, Object>> createWithCredentialsParameters(
            @Nonnull Map<String, CredentialWrapper> credentials) {
        List<Map<String, Object>> parameters = []
        credentials.each { k, v ->
            v.addParameters(k, parameters)
        }
        parameters
    }

    /**
     * Executes a given closure in a "withEnv" block after installing the specified tools
     * @param agent The agent context we're running in
     * @param tools The tools configuration we're using
     * @param root The root level configuration, if we're called within a stage. Can be null.
     * @param body The closure to execute
     * @return The return of the resulting executed closure
     */
    def toolsBlock(Agent agent, Tools tools, Root root = null, Closure body) {
        def toolsMap = [:]
        if (tools != null) {
            toolsMap = tools.mergeToolEntries(root?.tools)
        } else if (root?.tools != null) {
            toolsMap = root.tools.getMap()
        }
        // If there's no agent, don't install tools in the first place.
        if (agent.hasAgent() && !toolsMap.isEmpty()) {
            def toolEnv = []
            if (!Utils.withinAStage()) {
                script.stage(SyntheticStageNames.toolInstall()) {
                    toolEnv = actualToolsInstall(toolsMap)
                }
            } else {
                toolEnv = actualToolsInstall(toolsMap)
            }
            return {
                script.withEnv(toolEnv) {
                    body.call()
                }
            }.call()
        } else {
            return {
                body.call()
            }.call()
        }
    }

    def actualToolsInstall(Map<String,String> toolsMap) {
        def toolEnv = []

        toolsMap.each { k, v ->
            String toolPath = script.tool(name: v, type: Tools.typeForKey(k))

            toolEnv.addAll(script.envVarsForTool(toolId: Tools.typeForKey(k), toolVersion: v))
        }

        return toolEnv
    }

    /**
     * Executes the given closure inside a declarative agent block, if appropriate.
     *
     * @param context Either a stage or root object, the context we're running in.
     * @param root The root object for this pipeline
     * @param agent The agent context we're running in
     * @param body The closure to execute
     * @return The return of the resulting executed closure
     */
    def inDeclarativeAgent(Object context, Root root, Agent agent, Closure body) {
        if (agent == null) {
            return {
                body.call()
            }.call()
        } else {
            return agent.getDeclarativeAgent(root, context).getScript(script).run {
                body.call()
            }.call()
        }
    }

    /**
     * Executes the given closure inside 0 or more wrapper blocks if appropriate
     * @param options The options configuration we're executing in
     * @param body The closure to execute
     * @return The return of the resulting executed closure
     */
    def inWrappers(Options options, Closure body) {
        if (options?.wrappers != null) {
            return {
                recursiveWrappers(options.wrappers.keySet().toList(), options.wrappers, body)
            }.call()
        } else {
            return {
                body.call()
            }.call()
        }
    }

    /**
     * Generates and executes a single (or no) wrapper block, recursively calling itself on any remaining wrapper names.
     * @param wrapperNames A list of wrapper names remaining to run
     * @param wrappers The wrappers configuration we're executing in
     * @param body The closure to execute
     * @return The return of the resulting executed closure
     */
    def recursiveWrappers(List<String> wrapperNames, Map<String,Object> wrappers, Closure body) {
        if (wrapperNames.isEmpty()) {
            return {
                body.call()
            }.call()
        } else {
            def thisWrapper = wrapperNames.remove(0)

            def wrapperArgs = wrappers.get(thisWrapper)
            if (wrapperArgs != null) {
                return {
                    script."${thisWrapper}"(wrapperArgs) {
                        recursiveWrappers(wrapperNames, wrappers, body)
                    }
                }.call()
            } else {
                return {
                    script."${thisWrapper}"() {
                        recursiveWrappers(wrapperNames, wrappers, body)
                    }
                }.call()
            }
        }
    }
    
    /**
     * Executes a single stage and post-stage actions, and returns any error it may have generated.
     *
     * @param root The root context we're running in
     * @param thisStage The stage context we're running in
     * @param parentAgent the possible parent agent we should be running in
     */
    def executeSingleStage(Root root, Stage thisStage, Agent parentAgent) throws Throwable {
        Throwable stageError = null
        try {
            catchRequiredContextForNode(thisStage.agent ?: parentAgent) {
                delegateAndExecute(thisStage.steps.closure)
            }
        } catch (Exception e) {
            script.getProperty("currentBuild").result = Utils.getResultFromException(e)
            Utils.markStageFailedAndContinued(thisStage.name)
            if (stageError == null) {
                stageError = e
            }
        }

        if (stageError != null) {
            throw stageError
        }
    }

    /**
     *
     */
    def evaluateWhen(StageConditionals when, boolean skipDueToParent = false) {
        if (skipDueToParent) {
            return false
        } else if (when == null) {
            return true
        } else {
            // To allow for referencing environment variables that have not yet been declared pre-parse time, we need
            // to actually instantiate the conditional now, via a closure.
            return instancesFromClosure(when.rawClosure, DeclarativeStageConditional.class).every {
                it.getScript(script).evaluate()
            }
        }
    }

    /**
     * Takes a closure that evaluates into a list of instances of a given class, sets that closure to delegate to our
     * CpsScript, calls it, and returns a list of the instances of that class.
     *
     * @param rawClosure
     * @param instanceType
     * @return A list of instances
     */
    private <Z> List<Z> instancesFromClosure(Closure rawClosure, Class<Z> instanceType) {
        rawClosure.delegate = script
        rawClosure.resolveStrategy = Closure.DELEGATE_FIRST

        List<Z> instanceList = []

        rawClosure.call().each { inst ->
            if (instanceType.isInstance(inst)) {
                instanceList.add(instanceType.cast(inst))
            }
        }

        return instanceList
    }
    /**
     * Executes the post build actions for this build
     * @param root The root context we're executing in
     */
    def executePostBuild(Root root) throws Throwable {
        Throwable stageError = null
        if (root.hasSatisfiedConditions(root.post, script.getProperty("currentBuild"))) {
            script.stage(SyntheticStageNames.postBuild()) {
                stageError = runPostConditions(root.post, root.agent, stageError)
            }
        }

        if (stageError != null) {
            throw stageError
        }
    }

    /**
     * Actually does the execution of post actions, both post-stage and post-build.
     * @param responder The {@link AbstractBuildConditionResponder} we're pulling conditions from.
     * @param agentContext The {@link Agent} context we're running in.
     * @param stageError Any existing error from earlier parts of the stage we're in, or null.
     * @param stageName Optional - the name of the stage we're running in, so we can mark it as failed if needed.
     * @return The stageError, which, if null when passed in and an error is hit, will be set to the first error encountered.
     */
    def runPostConditions(AbstractBuildConditionResponder responder,
                          Agent agentContext,
                          Throwable stageError,
                          String stageName = null) {
        BuildCondition.orderedConditionNames.each { conditionName ->
            try {
                Closure c = responder.closureForSatisfiedCondition(conditionName, script.getProperty("currentBuild"))
                if (c != null) {
                    catchRequiredContextForNode(agentContext) {
                        delegateAndExecute(c)
                    }
                }
            } catch (Exception e) {
                script.getProperty("currentBuild").result = Utils.getResultFromException(e)
                if (stageName != null) {
                    Utils.markStageFailedAndContinued(stageName)
                }
                if (stageError == null) {
                    stageError = e
                }
            }
        }

        return stageError
    }

    /**
     * Load specified libraries.
     *
     * @param root The root context we're running in
     */
    def loadLibraries(Root root) {
        if (root.libraries != null) {
            root.libraries.libs.each { lib ->
                script.library(lib)
            }
        }
    }

    /**
     * Sets any appropriate job properties for this build.
     *
     * @param root The root context we're running in
     */
    def executeProperties(Root root) {
        Utils.updateJobProperties(root.options?.properties, root.triggers?.triggers, root.parameters?.parameters, script)
    }
}<|MERGE_RESOLUTION|>--- conflicted
+++ resolved
@@ -172,32 +172,6 @@
 
     def evaluateStage(Root root, Agent parentAgent, Stage thisStage, Throwable firstError, Stage parentStage = null) {
         return {
-<<<<<<< HEAD
-            try {
-                // NOTE - this will switch to script.stage in the future.
-                if (firstError != null) {
-                    Utils.logToTaskListener("Stage '${thisStage.name}' skipped due to earlier failure(s)")
-                    Utils.markStageSkippedForFailure(thisStage.name)
-                } else if (skipUnstable(root.options)) {
-                    Utils.logToTaskListener("Stage '${thisStage.name}' skipped due to earlier stage(s) marking the build as unstable")
-                    Utils.markStageSkippedForUnstable(thisStage.name)
-                } else {
-                    if (thisStage.parallel != null) {
-                        if (evaluateWhen(thisStage.when)) {
-                            withCredentialsBlock(thisStage.environment) {
-                                withEnvBlock(thisStage.getEnvVars(script)) {
-                                    def parallelStages = [:]
-                                    thisStage.parallel.stages.each { parallelStage ->
-                                        parallelStages.put(parallelStage.name,
-                                            evaluateStage(root, thisStage.agent ?: parentAgent, parallelStage, firstError, thisStage))
-                                    }
-                                    script.parallel(parallelStages)
-                                }
-                            }
-                        } else {
-                            Utils.logToTaskListener("Stage '${thisStage.name}' skipped due to when conditional")
-                            Utils.markStageSkippedForConditional(thisStage.name)
-=======
             script.stage(thisStage.name) {
                 try {
                     if (firstError != null) {
@@ -211,23 +185,13 @@
                         Utils.markStageSkippedForUnstable(thisStage.name)
                         if (thisStage.parallel != null) {
                             script.parallel(getParallelStages(root, parentAgent, thisStage, firstError, parentStage, false, true, false))
->>>>>>> 824b3b7a
                         }
                     } else {
                         if (thisStage.parallel != null) {
                             if (evaluateWhen(thisStage.when)) {
-<<<<<<< HEAD
                                 withCredentialsBlock(thisStage.environment) {
                                     withEnvBlock(thisStage.getEnvVars(script)) {
-                                        toolsBlock(thisStage.agent ?: root.agent, thisStage.tools, root) {
-                                            // Execute the actual stage and potential post-stage actions
-                                            executeSingleStage(root, thisStage, parentAgent)
-                                        }
-=======
-                                withCredentialsBlock(thisStage.environment, root.environment) {
-                                    withEnvBlock(thisStage.getEnvVars(root, script)) {
                                         script.parallel(getParallelStages(root, parentAgent, thisStage, firstError, parentStage, false, false, false))
->>>>>>> 824b3b7a
                                     }
                                 }
                             } else {
@@ -238,8 +202,8 @@
                         } else {
                             inDeclarativeAgent(thisStage, root, thisStage.agent) {
                                 if (evaluateWhen(thisStage.when)) {
-                                    withCredentialsBlock(thisStage.environment, root.environment) {
-                                        withEnvBlock(thisStage.getEnvVars(root, script)) {
+                                    withCredentialsBlock(thisStage.environment) {
+                                        withEnvBlock(thisStage.getEnvVars(script)) {
                                             toolsBlock(thisStage.agent ?: root.agent, thisStage.tools, root) {
                                                 // Execute the actual stage and potential post-stage actions
                                                 executeSingleStage(root, thisStage, parentAgent)

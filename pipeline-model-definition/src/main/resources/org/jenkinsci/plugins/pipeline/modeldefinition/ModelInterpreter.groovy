--- conflicted
+++ resolved
@@ -95,92 +95,50 @@
                             for (int i = 0; i < root.stages.getStages().size(); i++) {
                                 Stage thisStage = root.stages.getStages().get(i)
 
-<<<<<<< HEAD
-                            runStageOrNot(thisStage, firstError) {
-                                script.stage(thisStage.name) {
-                                    if (firstError == null) {
-                                        nodeOrDockerOrNone(thisStage.agent) {
-                                            try {
-                                                catchRequiredContextForNode(root.agent) {
-                                                    setUpDelegate(thisStage.steps.closure).call()
-                                                }.call()
-                                            } catch (Exception e) {
-                                                script.echo "Error in stages execution: ${e.getMessage()}"
-                                                script.getProperty("currentBuild").result = Result.FAILURE
-                                                if (firstError == null) {
-                                                    firstError = e
-                                                }
-                                            } finally {
-                                                // And finally, run the post stage steps.
-                                                List<Closure> postClosures = thisStage.satisfiedPostStageConditions(root, script.getProperty("currentBuild"))
-
-                                                catchRequiredContextForNode(thisStage.agent != null ? thisStage.agent : root.agent, false) {
-                                                    if (postClosures.size() > 0) {
-                                                        script.echo("Post stage") //TODO should this be a nested stage instead?
+                                runStageOrNot(thisStage, firstError) {
+                                    script.stage(thisStage.name) {
+                                        withEnvBlock(thisStage.getEnvVars()) {
+                                            if (firstError == null) {
+                                                inDeclarativeAgent(thisStage.agent) {
+                                                    toolsBlock(thisStage.agent ?: root.agent, thisStage.tools) {
                                                         try {
-                                                            for (int ni = 0; ni < postClosures.size(); ni++) {
-                                                                setUpDelegate(postClosures.get(ni)).call()
-                                                            }
+                                                            catchRequiredContextForNode(root.agent) {
+                                                                setUpDelegate(thisStage.steps.closure).call()
+                                                            }.call()
                                                         } catch (Exception e) {
-                                                            script.echo "Error in stage post: ${e.getMessage()}"
+                                                            script.echo "Error in stages execution: ${e.getMessage()}"
                                                             script.getProperty("currentBuild").result = Result.FAILURE
                                                             if (firstError == null) {
                                                                 firstError = e
                                                             }
+                                                        } finally {
+                                                            // And finally, run the post stage steps.
+                                                            List<Closure> postClosures = thisStage.satisfiedPostStageConditions(root, script.getProperty("currentBuild"))
+                                                            catchRequiredContextForNode(thisStage.agent != null ? thisStage.agent : root.agent, false) {
+                                                                if (postClosures.size() > 0) {
+                                                                    script.echo("Post stage")
+                                                                    //TODO should this be a nested stage instead?
+                                                                    try {
+                                                                        for (int ni = 0; ni < postClosures.size(); ni++) {
+                                                                            setUpDelegate(postClosures.get(ni)).call()
+                                                                        }
+                                                                    } catch (Exception e) {
+                                                                        script.echo "Error in stage post: ${e.getMessage()}"
+                                                                        script.getProperty("currentBuild").result = Result.FAILURE
+                                                                        if (firstError == null) {
+                                                                            firstError = e
+                                                                        }
+                                                                    }
+                                                                }
+                                                            }.call()
                                                         }
-                                                    }
+                                                    }.call()
                                                 }.call()
                                             }
                                         }.call()
                                     }
-                                }
-                            }.call()
-                        }
-=======
-                            script.stage(thisStage.name) {
-                                withEnvBlock(thisStage.getEnvVars()) {
-                                    if (firstError == null) {
-                                        inDeclarativeAgent(thisStage.agent) {
-                                            toolsBlock(thisStage.agent ?: root.agent, thisStage.tools) {
-                                                try {
-                                                    catchRequiredContextForNode(root.agent) {
-                                                        setUpDelegate(thisStage.steps.closure).call()
-                                                    }.call()
-                                                } catch (Exception e) {
-                                                    script.echo "Error in stages execution: ${e.getMessage()}"
-                                                    script.getProperty("currentBuild").result = Result.FAILURE
-                                                    if (firstError == null) {
-                                                        firstError = e
-                                                    }
-                                                } finally {
-                                                    // And finally, run the post stage steps.
-                                                    List<Closure> postClosures = thisStage.satisfiedPostStageConditions(root, script.getProperty("currentBuild"))
-                                                        catchRequiredContextForNode(thisStage.agent != null ? thisStage.agent : root.agent, false) {
-                                                            if (postClosures.size() > 0) {
-                                                                script.echo("Post stage")
-                                                                //TODO should this be a nested stage instead?
-                                                                try {
-                                                                    for (int ni = 0; ni < postClosures.size(); ni++) {
-                                                                        setUpDelegate(postClosures.get(ni)).call()
-                                                                    }
-                                                                } catch (Exception e) {
-                                                                    script.echo "Error in stage post: ${e.getMessage()}"
-                                                                    script.getProperty("currentBuild").result = Result.FAILURE
-                                                                    if (firstError == null) {
-                                                                        firstError = e
-                                                                    }
-                                                                }
-                                                            }
-                                                        }.call()
-                                                    }
-                                                }.call()
-                                            }.call()
-                                        }
-                                    }.call()
-                                }
+                                }.call()
                             }
->>>>>>> 38908523
-
                             try {
                                 catchRequiredContextForNode(root.agent) {
                                     List<Closure> postBuildClosures = root.satisfiedPostBuilds(script.getProperty("currentBuild"))

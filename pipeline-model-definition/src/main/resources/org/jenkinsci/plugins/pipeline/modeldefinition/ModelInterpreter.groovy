/*
 * The MIT License
 *
 * Copyright (c) 2016, CloudBees, Inc.
 *
 * Permission is hereby granted, free of charge, to any person obtaining a copy
 * of this software and associated documentation files (the "Software"), to deal
 * in the Software without restriction, including without limitation the rights
 * to use, copy, modify, merge, publish, distribute, sublicense, and/or sell
 * copies of the Software, and to permit persons to whom the Software is
 * furnished to do so, subject to the following conditions:
 *
 * The above copyright notice and this permission notice shall be included in
 * all copies or substantial portions of the Software.
 *
 * THE SOFTWARE IS PROVIDED "AS IS", WITHOUT WARRANTY OF ANY KIND, EXPRESS OR
 * IMPLIED, INCLUDING BUT NOT LIMITED TO THE WARRANTIES OF MERCHANTABILITY,
 * FITNESS FOR A PARTICULAR PURPOSE AND NONINFRINGEMENT. IN NO EVENT SHALL THE
 * AUTHORS OR COPYRIGHT HOLDERS BE LIABLE FOR ANY CLAIM, DAMAGES OR OTHER
 * LIABILITY, WHETHER IN AN ACTION OF CONTRACT, TORT OR OTHERWISE, ARISING FROM,
 * OUT OF OR IN CONNECTION WITH THE SOFTWARE OR THE USE OR OTHER DEALINGS IN
 * THE SOFTWARE.
 */
package org.jenkinsci.plugins.pipeline.modeldefinition

import com.cloudbees.groovy.cps.impl.CpsClosure
import hudson.FilePath
import hudson.Launcher
import hudson.model.Result
import org.jenkinsci.plugins.pipeline.modeldefinition.agent.DeclarativeAgent
import org.jenkinsci.plugins.pipeline.modeldefinition.agent.impl.None
import org.jenkinsci.plugins.pipeline.modeldefinition.model.Agent
import org.jenkinsci.plugins.pipeline.modeldefinition.model.Environment
import org.jenkinsci.plugins.pipeline.modeldefinition.model.Root
import org.jenkinsci.plugins.pipeline.modeldefinition.model.Stage
import org.jenkinsci.plugins.pipeline.modeldefinition.model.Tools
import org.jenkinsci.plugins.pipeline.modeldefinition.model.Wrappers
import org.jenkinsci.plugins.workflow.cps.CpsScript
import org.jenkinsci.plugins.workflow.steps.MissingContextVariableException

/**
 * CPS-transformed code for actually performing the build.
 *
 * @author Andrew Bayer
 */
public class ModelInterpreter implements Serializable {
    private CpsScript script

    public ModelInterpreter(CpsScript script) {
        this.script = script
    }

    def call(CpsClosure closure) {
        // Attach the stages model to the run for introspection etc.
        Utils.attachExecutionModel(script)

        ClosureModelTranslator m = new ClosureModelTranslator(Root.class, script)

        closure.delegate = m
        closure.resolveStrategy = Closure.DELEGATE_FIRST
        closure.call()

        Root root = m.toNestedModel()
        Throwable firstError

        if (root != null) {
            def jobProps = []

            if (root.jobProperties != null) {
                jobProps.addAll(root.jobProperties.properties)
            }
            if (root.triggers != null) {
                jobProps.add(script.pipelineTriggers(root.triggers.triggers))
            }
            if (root.parameters != null) {
                jobProps.add(script.parameters(root.parameters.parameters))
            }
            if (!jobProps.isEmpty()) {
                script.properties(jobProps)
            }

            // Entire build, including notifications, runs in the withEnv.
            withEnvBlock(root.getEnvVars()) {
                inWrappers(root.wrappers) {
                // Stage execution and post-build actions run in try/catch blocks, so we still run post-build actions
                // even if the build fails, and we still send notifications if the build and/or post-build actions fail.
                // We save the caught error, if any, for throwing at the end of the build.
                inDeclarativeAgent(root.agent) {
                    toolsBlock(root.agent, root.tools) {
                        // If we have an agent and script.scm isn't null, run checkout scm
                        if (root.agent.hasAgent() && Utils.hasScmContext(script)) {
                                script.checkout script.scm
                            }

                            for (int i = 0; i < root.stages.getStages().size(); i++) {
                                Stage thisStage = root.stages.getStages().get(i)

<<<<<<< HEAD
                                script.stage(thisStage.name) {
                                    withEnvBlock(thisStage.getEnvVars()) {
                                        if (firstError == null) {
                                            nodeOrDockerOrNone(thisStage.agent) {
                                                toolsBlock(thisStage.agent ?: root.agent, thisStage.tools) {
                                                    try {
                                                        catchRequiredContextForNode(root.agent) {
                                                            setUpDelegate(thisStage.steps.closure).call()
                                                        }.call()
                                                    } catch (Exception e) {
                                                        script.echo "Error in stages execution: ${e.getMessage()}"
                                                        script.getProperty("currentBuild").result = Result.FAILURE
                                                        if (firstError == null) {
                                                            firstError = e
                                                        }
                                                    } finally {
                                                        // And finally, run the post stage steps.
                                                        List<Closure> postClosures = thisStage.satisfiedPostStageConditions(root, script.getProperty("currentBuild"))
=======
                            script.stage(thisStage.name) {
                                withEnvBlock(thisStage.getEnvVars()) {
                                    if (firstError == null) {
                                        inDeclarativeAgent(thisStage.agent) {
                                            toolsBlock(thisStage.agent ?: root.agent, thisStage.tools) {
                                                try {
                                                    catchRequiredContextForNode(root.agent) {
                                                        setUpDelegate(thisStage.steps.closure).call()
                                                    }.call()
                                                } catch (Exception e) {
                                                    script.echo "Error in stages execution: ${e.getMessage()}"
                                                    script.getProperty("currentBuild").result = Result.FAILURE
                                                    if (firstError == null) {
                                                        firstError = e
                                                    }
                                                } finally {
                                                    // And finally, run the post stage steps.
                                                    List<Closure> postClosures = thisStage.satisfiedPostStageConditions(root, script.getProperty("currentBuild"))
>>>>>>> 9e9b0bbb

                                                        catchRequiredContextForNode(thisStage.agent != null ? thisStage.agent : root.agent, false) {
                                                            if (postClosures.size() > 0) {
                                                                script.echo("Post stage")
                                                                //TODO should this be a nested stage instead?
                                                                try {
                                                                    for (int ni = 0; ni < postClosures.size(); ni++) {
                                                                        setUpDelegate(postClosures.get(ni)).call()
                                                                    }
                                                                } catch (Exception e) {
                                                                    script.echo "Error in stage post: ${e.getMessage()}"
                                                                    script.getProperty("currentBuild").result = Result.FAILURE
                                                                    if (firstError == null) {
                                                                        firstError = e
                                                                    }
                                                                }
                                                            }
                                                        }.call()
                                                    }
                                                }.call()
                                            }.call()
                                        }
                                    }.call()
                                }
                            }

                            try {
                                catchRequiredContextForNode(root.agent) {
                                    List<Closure> postBuildClosures = root.satisfiedPostBuilds(script.getProperty("currentBuild"))
                                    if (postBuildClosures.size() > 0) {
                                        script.stage("Post Build Actions") {
                                            for (int i = 0; i < postBuildClosures.size(); i++) {
                                                setUpDelegate(postBuildClosures.get(i)).call()
                                            }
                                        }
                                    }
                                }.call()
                            } catch (Exception e) {
                                script.echo "Error in postBuild execution: ${e.getMessage()}"
                                script.getProperty("currentBuild").result = Result.FAILURE
                                if (firstError == null) {
                                    firstError = e
                                }
                            }
                        }.call()
                    }.call()

                    try {
                        // And finally, run the notifications.
                        List<Closure> notificationClosures = root.satisfiedNotifications(script.getProperty("currentBuild"))

                        catchRequiredContextForNode(root.agent, true) {
                            if (notificationClosures.size() > 0) {
                                script.stage("Notifications") {
                                    for (int i = 0; i < notificationClosures.size(); i++) {
                                        setUpDelegate(notificationClosures.get(i)).call()
                                    }
                                }
                            }
                        }.call()
                    } catch (Exception e) {
                        script.echo "Error in notifications execution: ${e.getMessage()}"
                        script.getProperty("currentBuild").result = Result.FAILURE
                        if (firstError == null) {
                            firstError = e
                        }
                    }
                }.call()

            }.call()

            if (firstError != null) {
                throw firstError
            }
        }
    }

    Closure setUpDelegate(Closure c) {
        c.delegate = script
        c.resolveStrategy = Closure.DELEGATE_FIRST
        return c
    }

    def catchRequiredContextForNode(Agent agent, boolean inNotifications = false, Closure body) throws Exception {
        return {
            try {
                body.call()
            } catch (MissingContextVariableException e) {
                if (FilePath.class.equals(e.type) || Launcher.class.equals(e.type)) {
                    if (inNotifications) {
                        script.error("Attempted to execute a notification step that requires a node context. Notifications do not run inside a 'node { ... }' block.")
                    } else if (!agent.hasAgent()) {
                        script.error("Attempted to execute a step that requires a node context while 'agent none' was specified. " +
                            "Be sure to specify your own 'node { ... }' blocks when using 'agent none'.")
                    } else {
                        throw e
                    }
                } else {
                    throw e
                }
            }
        }
    }

    def withEnvBlock(List<String> envVars, Closure body) {
        if (envVars != null && !envVars.isEmpty()) {
            return {
                script.withEnv(envVars) {
                    body.call()
                }
            }
        } else {
            return {
                body.call()
            }
        }
    }

    def toolsBlock(Agent agent, Tools tools, Closure body) {
        // If there's no agent, don't install tools in the first place.
        if (agent.hasAgent() && tools != null) {
            def toolEnv = []
            def toolsList = tools.getToolEntries()
            for (int i = 0; i < toolsList.size(); i++) {
                def entry = toolsList.get(i)
                String k = entry.get(0)
                String v= entry.get(1)

                String toolPath = script.tool(name:v, type:Tools.typeForKey(k))

                toolEnv.addAll(script.envVarsForTool(toolId: Tools.typeForKey(k), toolVersion: v))
            }

            return {
                script.withEnv(toolEnv) {
                    body.call()
                }
            }
        } else {
            return {
                body.call()
            }
        }
    }

    def inDeclarativeAgent(Agent agent, Closure body) {
        if (agent == null) {
            return {
                body.call()
            }
        } else {
            return agent.getDeclarativeAgent().getScript(script).run {
                body.call()
            }
        }
    }
<<<<<<< HEAD

    def nodeWithLabelOrWithout(Agent agent, Closure body) {
        if (agent?.label != null) {
            return {
                script.node(agent.label) {
                    body.call()
                }
            }
        } else {
            if (agent?.hasDocker()) {
                String dl = script.dockerLabel()?.trim()
                if (dl) {
                    return {
                        script.node(dl) {
                            body.call()
                        }
                    }
                }
            }
            return {
                script.node {
                    body.call()
                }
            }
        }
    }

    def inWrappers(Wrappers wrappers, Closure body) {
        if (wrappers != null) {
            return {
                recursiveWrappers(wrappers.keySet().toList(), wrappers, body).call()
            }
        } else {
            return {
                body.call()
            }
        }
    }

    def recursiveWrappers(List<String> wrapperNames, Wrappers wrappers, Closure body) {
        if (wrapperNames.isEmpty()) {
            return {
                body.call()
            }
        } else {
            def thisWrapper = wrapperNames.remove(0)

            def wrapperArgs = wrappers.get(thisWrapper)
            if (wrapperArgs != null) {
                return {
                    script."${thisWrapper}"(wrapperArgs) {
                        recursiveWrappers(wrapperNames, wrappers, body).call()
                    }
                }
            } else {
                return {
                    script."${thisWrapper}"() {
                        recursiveWrappers(wrapperNames, wrappers, body).call()
                    }
                }
            }
        }
    }
=======
>>>>>>> 9e9b0bbb
}<|MERGE_RESOLUTION|>--- conflicted
+++ resolved
@@ -95,26 +95,6 @@
                             for (int i = 0; i < root.stages.getStages().size(); i++) {
                                 Stage thisStage = root.stages.getStages().get(i)
 
-<<<<<<< HEAD
-                                script.stage(thisStage.name) {
-                                    withEnvBlock(thisStage.getEnvVars()) {
-                                        if (firstError == null) {
-                                            nodeOrDockerOrNone(thisStage.agent) {
-                                                toolsBlock(thisStage.agent ?: root.agent, thisStage.tools) {
-                                                    try {
-                                                        catchRequiredContextForNode(root.agent) {
-                                                            setUpDelegate(thisStage.steps.closure).call()
-                                                        }.call()
-                                                    } catch (Exception e) {
-                                                        script.echo "Error in stages execution: ${e.getMessage()}"
-                                                        script.getProperty("currentBuild").result = Result.FAILURE
-                                                        if (firstError == null) {
-                                                            firstError = e
-                                                        }
-                                                    } finally {
-                                                        // And finally, run the post stage steps.
-                                                        List<Closure> postClosures = thisStage.satisfiedPostStageConditions(root, script.getProperty("currentBuild"))
-=======
                             script.stage(thisStage.name) {
                                 withEnvBlock(thisStage.getEnvVars()) {
                                     if (firstError == null) {
@@ -133,8 +113,6 @@
                                                 } finally {
                                                     // And finally, run the post stage steps.
                                                     List<Closure> postClosures = thisStage.satisfiedPostStageConditions(root, script.getProperty("currentBuild"))
->>>>>>> 9e9b0bbb
-
                                                         catchRequiredContextForNode(thisStage.agent != null ? thisStage.agent : root.agent, false) {
                                                             if (postClosures.size() > 0) {
                                                                 script.echo("Post stage")
@@ -290,33 +268,6 @@
             }
         }
     }
-<<<<<<< HEAD
-
-    def nodeWithLabelOrWithout(Agent agent, Closure body) {
-        if (agent?.label != null) {
-            return {
-                script.node(agent.label) {
-                    body.call()
-                }
-            }
-        } else {
-            if (agent?.hasDocker()) {
-                String dl = script.dockerLabel()?.trim()
-                if (dl) {
-                    return {
-                        script.node(dl) {
-                            body.call()
-                        }
-                    }
-                }
-            }
-            return {
-                script.node {
-                    body.call()
-                }
-            }
-        }
-    }
 
     def inWrappers(Wrappers wrappers, Closure body) {
         if (wrappers != null) {
@@ -354,6 +305,4 @@
             }
         }
     }
-=======
->>>>>>> 9e9b0bbb
 }
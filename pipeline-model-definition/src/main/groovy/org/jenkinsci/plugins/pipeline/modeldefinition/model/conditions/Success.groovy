/*
 * The MIT License
 *
 * Copyright (c) 2016, CloudBees, Inc.
 *
 * Permission is hereby granted, free of charge, to any person obtaining a copy
 * of this software and associated documentation files (the "Software"), to deal
 * in the Software without restriction, including without limitation the rights
 * to use, copy, modify, merge, publish, distribute, sublicense, and/or sell
 * copies of the Software, and to permit persons to whom the Software is
 * furnished to do so, subject to the following conditions:
 *
 * The above copyright notice and this permission notice shall be included in
 * all copies or substantial portions of the Software.
 *
 * THE SOFTWARE IS PROVIDED "AS IS", WITHOUT WARRANTY OF ANY KIND, EXPRESS OR
 * IMPLIED, INCLUDING BUT NOT LIMITED TO THE WARRANTIES OF MERCHANTABILITY,
 * FITNESS FOR A PARTICULAR PURPOSE AND NONINFRINGEMENT. IN NO EVENT SHALL THE
 * AUTHORS OR COPYRIGHT HOLDERS BE LIABLE FOR ANY CLAIM, DAMAGES OR OTHER
 * LIABILITY, WHETHER IN AN ACTION OF CONTRACT, TORT OR OTHERWISE, ARISING FROM,
 * OUT OF OR IN CONNECTION WITH THE SOFTWARE OR THE USE OR OTHER DEALINGS IN
 * THE SOFTWARE.
 */
package org.jenkinsci.plugins.pipeline.modeldefinition.model.conditions

import hudson.Extension
import hudson.model.Result
import org.jenkinsci.Symbol
import org.jenkinsci.plugins.pipeline.modeldefinition.model.BuildCondition
import org.jenkinsci.plugins.workflow.job.WorkflowRun

/**
 * A {@link BuildCondition} for matching successful builds.
 *
 * @author Andrew Bayer
 */
@Extension(ordinal=600d) @Symbol("success")
class Success extends BuildCondition {
    @Override
<<<<<<< HEAD
    boolean meetsCondition(WorkflowRun r) {
        return r.getResult() == null || r.getResult().isBetterOrEqualTo(Result.SUCCESS)
=======
    public boolean meetsCondition(WorkflowRun r) {
        Result execResult = getExecutionResult(r)
        return (execResult == null || execResult.isBetterOrEqualTo(Result.SUCCESS)) &&
            (r.getResult() == null || r.getResult().isBetterOrEqualTo(Result.SUCCESS))
>>>>>>> 7080fce3
    }

    @Override
    String getDescription() {
        return Messages.Success_Description()
    }

    static final long serialVersionUID = 1L
}<|MERGE_RESOLUTION|>--- conflicted
+++ resolved
@@ -37,15 +37,10 @@
 @Extension(ordinal=600d) @Symbol("success")
 class Success extends BuildCondition {
     @Override
-<<<<<<< HEAD
     boolean meetsCondition(WorkflowRun r) {
-        return r.getResult() == null || r.getResult().isBetterOrEqualTo(Result.SUCCESS)
-=======
-    public boolean meetsCondition(WorkflowRun r) {
         Result execResult = getExecutionResult(r)
         return (execResult == null || execResult.isBetterOrEqualTo(Result.SUCCESS)) &&
             (r.getResult() == null || r.getResult().isBetterOrEqualTo(Result.SUCCESS))
->>>>>>> 7080fce3
     }
 
     @Override

/*
 * The MIT License
 *
 * Copyright (c) 2016, CloudBees, Inc.
 *
 * Permission is hereby granted, free of charge, to any person obtaining a copy
 * of this software and associated documentation files (the "Software"), to deal
 * in the Software without restriction, including without limitation the rights
 * to use, copy, modify, merge, publish, distribute, sublicense, and/or sell
 * copies of the Software, and to permit persons to whom the Software is
 * furnished to do so, subject to the following conditions:
 *
 * The above copyright notice and this permission notice shall be included in
 * all copies or substantial portions of the Software.
 *
 * THE SOFTWARE IS PROVIDED "AS IS", WITHOUT WARRANTY OF ANY KIND, EXPRESS OR
 * IMPLIED, INCLUDING BUT NOT LIMITED TO THE WARRANTIES OF MERCHANTABILITY,
 * FITNESS FOR A PARTICULAR PURPOSE AND NONINFRINGEMENT. IN NO EVENT SHALL THE
 * AUTHORS OR COPYRIGHT HOLDERS BE LIABLE FOR ANY CLAIM, DAMAGES OR OTHER
 * LIABILITY, WHETHER IN AN ACTION OF CONTRACT, TORT OR OTHERWISE, ARISING FROM,
 * OUT OF OR IN CONNECTION WITH THE SOFTWARE OR THE USE OR OTHER DEALINGS IN
 * THE SOFTWARE.
 */
package org.jenkinsci.plugins.pipeline.modeldefinition.model

import edu.umd.cs.findbugs.annotations.SuppressFBWarnings
import groovy.transform.EqualsAndHashCode
import groovy.transform.ToString

import org.jenkinsci.plugins.workflow.support.steps.build.RunWrapper

/**
 * Root-level configuration object for the entire model.
 *
 * @author Andrew Bayer
 */
@ToString
@EqualsAndHashCode
@SuppressFBWarnings(value="SE_NO_SERIALVERSIONID")
public class Root implements NestedModel, Serializable {
    Agent agent

    Stages stages

<<<<<<< HEAD
    @Whitelisted
    PostBuild post
=======
    Notifications notifications

    PostBuild postBuild
>>>>>>> eee41f81

    Environment environment

    Tools tools

    JobProperties jobProperties

    Triggers triggers

    Parameters parameters

    Wrappers wrappers

    Root stages(Stages s) {
        this.stages = s
        return this
    }

<<<<<<< HEAD
    @Whitelisted
    Root post(PostBuild p) {
        this.post = p
=======
    Root notifications(Notifications n) {
        this.notifications = n
        return this
    }

    Root postBuild(PostBuild p) {
        this.postBuild = p
>>>>>>> eee41f81
        return this
    }

    Root agent(Map<String,String> args) {
        this.agent = new Agent(args)
        return this
    }

    Root agent(String s) {
        this.agent = new Agent(s)
        return this
    }

    Root environment(Environment m) {
        this.environment = m
        return this
    }

    Root tools(Tools t) {
        this.tools = t
        return this
    }

    Root jobProperties(JobProperties p) {
        this.jobProperties = p
        return this
    }

    Root triggers(Triggers t) {
        this.triggers = t
        return this
    }

    Root parameters(Parameters p) {
        this.parameters = p
        return this
    }

    Root wrappers(Wrappers w) {
        this.wrappers = w
        return this
    }

    /**
     * Helper method for translating the key/value pairs in the {@link Environment} into a list of "key=value" strings
     * suitable for use with the withEnv step.
     *
     * @return a list of "key=value" strings.
     */
    List<String> getEnvVars() {
        return environment.collect { k, v ->
            "${k}=${v}"
        }
    }

    /**
<<<<<<< HEAD
=======
     * Returns a list of notification closures whose conditions have been satisfied and should be run.
     *
     * @param runWrapperObj The {@link RunWrapper} for the build.
     * @return a list of closures whose conditions have been satisfied.
     */
    List<Closure> satisfiedNotifications(Object runWrapperObj) {
        return satisfiedConditionsForField(notifications, runWrapperObj)
    }

    /**
>>>>>>> eee41f81
     * Returns a list of post-build closures whose conditions have been satisfied and should be run.
     *
     * @param runWrapperObj The {@link RunWrapper} for the build.
     * @return a list of closures whose conditions have been satisfied.
     */
    List<Closure> satisfiedPostBuilds(Object runWrapperObj) {
        return satisfiedConditionsForField(post, runWrapperObj)
    }

    @Override
    public void modelFromMap(Map<String,Object> m) {
        m.each { k, v ->
            this."${k}"(v)
        }
    }

    /**
     * Gets the list of satisfied build condition closures for the given responder.
     *
     * @param r an {@link AbstractBuildConditionResponder}, such as {@link PostStage} or {@link PostBuild}.
     * @param runWrapperObj The {@link RunWrapper} for the build.
     * @return A list of closures from the responder which have had their conditions satisfied.
     */
    /*package*/ List<Closure> satisfiedConditionsForField(AbstractBuildConditionResponder r, Object runWrapperObj) {
        if (r != null) {
            return r.satisfiedConditions(runWrapperObj)
        } else {
            return []
        }

    }
}<|MERGE_RESOLUTION|>--- conflicted
+++ resolved
@@ -42,14 +42,7 @@
 
     Stages stages
 
-<<<<<<< HEAD
-    @Whitelisted
     PostBuild post
-=======
-    Notifications notifications
-
-    PostBuild postBuild
->>>>>>> eee41f81
 
     Environment environment
 
@@ -68,19 +61,8 @@
         return this
     }
 
-<<<<<<< HEAD
-    @Whitelisted
     Root post(PostBuild p) {
         this.post = p
-=======
-    Root notifications(Notifications n) {
-        this.notifications = n
-        return this
-    }
-
-    Root postBuild(PostBuild p) {
-        this.postBuild = p
->>>>>>> eee41f81
         return this
     }
 
@@ -137,19 +119,6 @@
     }
 
     /**
-<<<<<<< HEAD
-=======
-     * Returns a list of notification closures whose conditions have been satisfied and should be run.
-     *
-     * @param runWrapperObj The {@link RunWrapper} for the build.
-     * @return a list of closures whose conditions have been satisfied.
-     */
-    List<Closure> satisfiedNotifications(Object runWrapperObj) {
-        return satisfiedConditionsForField(notifications, runWrapperObj)
-    }
-
-    /**
->>>>>>> eee41f81
      * Returns a list of post-build closures whose conditions have been satisfied and should be run.
      *
      * @param runWrapperObj The {@link RunWrapper} for the build.

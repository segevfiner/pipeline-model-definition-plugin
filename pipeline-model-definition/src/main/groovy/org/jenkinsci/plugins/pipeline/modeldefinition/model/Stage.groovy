--- conflicted
+++ resolved
@@ -26,11 +26,7 @@
 import edu.umd.cs.findbugs.annotations.SuppressFBWarnings
 import groovy.transform.EqualsAndHashCode
 import groovy.transform.ToString
-<<<<<<< HEAD
 import org.jenkinsci.plugins.pipeline.modeldefinition.steps.CredentialWrapper
-import org.jenkinsci.plugins.scriptsecurity.sandbox.whitelists.Whitelisted
-=======
->>>>>>> eee41f81
 
 import javax.annotation.Nonnull
 
@@ -75,7 +71,7 @@
         this.agent = new Agent(s)
         return this
     }
-    
+
     Stage steps(StepsBlock s) {
         this.steps = s
         return this
@@ -108,7 +104,6 @@
         }
     }
 
-    @Whitelisted
     @Nonnull
     Map<String, CredentialWrapper> getEnvCredentials() {
         Map<String, CredentialWrapper> m = [:]

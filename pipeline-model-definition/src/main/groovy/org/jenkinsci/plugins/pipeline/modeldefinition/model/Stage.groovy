/*
 * The MIT License
 *
 * Copyright (c) 2016, CloudBees, Inc.
 *
 * Permission is hereby granted, free of charge, to any person obtaining a copy
 * of this software and associated documentation files (the "Software"), to deal
 * in the Software without restriction, including without limitation the rights
 * to use, copy, modify, merge, publish, distribute, sublicense, and/or sell
 * copies of the Software, and to permit persons to whom the Software is
 * furnished to do so, subject to the following conditions:
 *
 * The above copyright notice and this permission notice shall be included in
 * all copies or substantial portions of the Software.
 *
 * THE SOFTWARE IS PROVIDED "AS IS", WITHOUT WARRANTY OF ANY KIND, EXPRESS OR
 * IMPLIED, INCLUDING BUT NOT LIMITED TO THE WARRANTIES OF MERCHANTABILITY,
 * FITNESS FOR A PARTICULAR PURPOSE AND NONINFRINGEMENT. IN NO EVENT SHALL THE
 * AUTHORS OR COPYRIGHT HOLDERS BE LIABLE FOR ANY CLAIM, DAMAGES OR OTHER
 * LIABILITY, WHETHER IN AN ACTION OF CONTRACT, TORT OR OTHERWISE, ARISING FROM,
 * OUT OF OR IN CONNECTION WITH THE SOFTWARE OR THE USE OR OTHER DEALINGS IN
 * THE SOFTWARE.
 */
package org.jenkinsci.plugins.pipeline.modeldefinition.model

import edu.umd.cs.findbugs.annotations.SuppressFBWarnings
import groovy.transform.EqualsAndHashCode
import groovy.transform.ToString
import org.jenkinsci.plugins.scriptsecurity.sandbox.whitelists.Whitelisted

/**
 * An individual stage to be executed within the build.
 *
 * @author Andrew Bayer
 */
@ToString
@EqualsAndHashCode
@SuppressFBWarnings(value="SE_NO_SERIALVERSIONID")
public class Stage implements NestedModel, Serializable {

    @Whitelisted
    String name

    @Whitelisted
    StepsBlock steps

    @Whitelisted
    Agent agent

    @Whitelisted
    PostStage post

    Tools tools

    Environment environment

    @Whitelisted
    StepsBlock when

    @Whitelisted
    Stage name(String n) {
        this.name = n
        return this
    }

    @Whitelisted
    Stage agent(Agent a) {
        this.agent = a
        return this
    }

    @Whitelisted
    Stage agent(Map<String,String> args) {
        this.agent = new Agent(args)
        return this
    }

    Stage agent(String s) {
        this.agent = new Agent(s)
        return this
    }
    
    @Whitelisted
    Stage steps(StepsBlock s) {
        this.steps = s
        return this
    }

    @Whitelisted
    Stage post(PostStage post) {
        this.post = post
        return this
    }

<<<<<<< HEAD
    @Whitelisted
    Stage when(StepsBlock when) {
        this.when = when
        return this
    }

=======
    Stage tools(Tools tools) {
        this.tools = tools
        return this
    }

    Stage environment(Environment environment) {
        this.environment = environment
        return this
    }

    /**
     * Helper method for translating the key/value pairs in the {@link Environment} into a list of "key=value" strings
     * suitable for use with the withEnv step.
     *
     * @return a list of "key=value" strings.
     */
    List<String> getEnvVars() {
        return environment.collect { k, v ->
            "${k}=${v}"
        }
    }


>>>>>>> 38908523
    @Override
    @Whitelisted
    public void modelFromMap(Map<String,Object> m) {
        m.each { k, v ->
            this."${k}"(v)
        }
    }

    /**
     * Returns a list of notification closures whose conditions have been satisfied and should be run.
     *
     * @param runWrapperObj The {@link org.jenkinsci.plugins.workflow.support.steps.build.RunWrapper} for the build.
     * @return a list of closures whose conditions have been satisfied.
     */
    @Whitelisted
    List<Closure> satisfiedPostStageConditions(Root root, Object runWrapperObj) {
        return root.satisfiedConditionsForField(post, runWrapperObj)
    }

}<|MERGE_RESOLUTION|>--- conflicted
+++ resolved
@@ -50,12 +50,12 @@
     @Whitelisted
     PostStage post
 
+    @Whitelisted
+    StepsBlock when
+
     Tools tools
 
     Environment environment
-
-    @Whitelisted
-    StepsBlock when
 
     @Whitelisted
     Stage name(String n) {
@@ -79,7 +79,7 @@
         this.agent = new Agent(s)
         return this
     }
-    
+
     @Whitelisted
     Stage steps(StepsBlock s) {
         this.steps = s
@@ -92,14 +92,12 @@
         return this
     }
 
-<<<<<<< HEAD
     @Whitelisted
     Stage when(StepsBlock when) {
         this.when = when
         return this
     }
 
-=======
     Stage tools(Tools tools) {
         this.tools = tools
         return this
@@ -123,7 +121,6 @@
     }
 
 
->>>>>>> 38908523
     @Override
     @Whitelisted
     public void modelFromMap(Map<String,Object> m) {

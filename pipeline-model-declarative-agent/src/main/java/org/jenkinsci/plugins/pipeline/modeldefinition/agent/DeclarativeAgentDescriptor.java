/*
 * The MIT License
 *
 * Copyright (c) 2016, CloudBees, Inc.
 *
 * Permission is hereby granted, free of charge, to any person obtaining a copy
 * of this software and associated documentation files (the "Software"), to deal
 * in the Software without restriction, including without limitation the rights
 * to use, copy, modify, merge, publish, distribute, sublicense, and/or sell
 * copies of the Software, and to permit persons to whom the Software is
 * furnished to do so, subject to the following conditions:
 *
 * The above copyright notice and this permission notice shall be included in
 * all copies or substantial portions of the Software.
 *
 * THE SOFTWARE IS PROVIDED "AS IS", WITHOUT WARRANTY OF ANY KIND, EXPRESS OR
 * IMPLIED, INCLUDING BUT NOT LIMITED TO THE WARRANTIES OF MERCHANTABILITY,
 * FITNESS FOR A PARTICULAR PURPOSE AND NONINFRINGEMENT. IN NO EVENT SHALL THE
 * AUTHORS OR COPYRIGHT HOLDERS BE LIABLE FOR ANY CLAIM, DAMAGES OR OTHER
 * LIABILITY, WHETHER IN AN ACTION OF CONTRACT, TORT OR OTHERWISE, ARISING FROM,
 * OUT OF OR IN CONNECTION WITH THE SOFTWARE OR THE USE OR OTHER DEALINGS IN
 * THE SOFTWARE.
 */
package org.jenkinsci.plugins.pipeline.modeldefinition.agent;

import hudson.ExtensionList;
import hudson.model.Descriptor;
import org.jenkinsci.plugins.structs.SymbolLookup;
import org.jenkinsci.plugins.structs.describable.DescribableModel;

import javax.annotation.CheckForNull;
import javax.annotation.Nonnull;
<<<<<<< HEAD
import javax.annotation.Nullable;
import java.util.ArrayList;
import java.util.HashMap;
import java.util.List;
=======
import java.util.HashMap;
>>>>>>> 9e9b0bbb
import java.util.Map;
import java.util.Set;

/**
 * Descriptor for {@link DeclarativeAgent}.
 *
 * @author Andrew Bayer
 */
public abstract class DeclarativeAgentDescriptor extends Descriptor<DeclarativeAgent> {

    /**
     * The name for this agent type. Defaults to the first string in the {@code Symbol} on the class.
     *
     * @return The name.
     */
    public @Nonnull String getName() {
        Set<String> symbolValues = SymbolLookup.getSymbolValue(this);
        if (symbolValues.isEmpty()) {
<<<<<<< HEAD
            throw new IllegalStateException("Cannot get agent type name for class " + clazz.getName());
=======
            throw new IllegalArgumentException("Declarative Agent descriptor class " + this.getClass().getName()
                    + " does not have a @Symbol and does not override getName().");
>>>>>>> 9e9b0bbb
        }
        return symbolValues.iterator().next();
    }

    /**
     * The full package and class name for the {@link DeclarativeAgentScript} class corresponding to this. Defaults to
     * the {@link DeclarativeAgent} class name with "Script" appended to the end.
     *
     * @return The class name, defaulting to the {@link DeclarativeAgent} {@link #clazz} class name with "Script" appended.
     */
    public @Nonnull String getDeclarativeAgentScriptClass() {
        return clazz.getName() + "Script";
    }

    /**
     * Creates an instance of the corresponding {@link DeclarativeAgent} from the given arguments.
     *
     * @param arguments A map of strings/objects to be passed to the constructor.
     * @return An instantiated {@link DeclarativeAgent}
     * @throws Exception
     */
    public DeclarativeAgent newInstance(Map<String,Object> arguments) throws Exception {
        return new DescribableModel<>(clazz).instantiate(arguments);
    }

    /**
     * Creates an instance of the corresponding {@link DeclarativeAgent} with no arguments.
     *
     * @return An instantiated {@link DeclarativeAgent}
     * @throws Exception
     */
    public DeclarativeAgent newInstance() throws Exception {
        return clazz.newInstance();
    }

    /**
     * Get all {@link DeclarativeAgentDescriptor}s.
     *
     * @return a list of all {@link DeclarativeAgentDescriptor}s registered.`
     */
    public static ExtensionList<DeclarativeAgentDescriptor> all() {
        return ExtensionList.lookup(DeclarativeAgentDescriptor.class);
    }

    /**
     * Get a map of name-to-{@link DescribableModel} of all known/registered descriptors.
     *
     * @return A map of name-to-{@link DescribableModel}s
     */
    public static Map<String,DescribableModel> getDescribableModels() {
        Map<String,DescribableModel> models = new HashMap<>();

        for (DeclarativeAgentDescriptor d : all()) {
            for (String s : SymbolLookup.getSymbolValue(d)) {
                models.put(s, new DescribableModel<>(d.clazz));
            }
        }

        return models;
    }

    /**
     * Get the map of the subset of descriptors with no additional arguments - i.e., "none" and "any".
     * @return A map of descriptors with no arguments.
     */
    public static Map<String,DescribableModel> zeroArgModels() {
        Map<String,DescribableModel> models = new HashMap<>();

        for (Map.Entry<String,DescribableModel> entry : getDescribableModels().entrySet()) {
            if (entry.getValue().getParameters().isEmpty()) {
                models.put(entry.getKey(), entry.getValue());
            }
        }

        return models;
    }

    /**
<<<<<<< HEAD
     * An ordered list of all descriptor names.
     *
     * @return A list of names
     */
    public static List<String> getOrderedNames() {
        List<String> orderedNames = new ArrayList<>();

        for (DeclarativeAgentDescriptor d : all()) {
            orderedNames.addAll(SymbolLookup.getSymbolValue(d));
        }

        return orderedNames;
    }

    /**
=======
>>>>>>> 9e9b0bbb
     * Get the descriptor for a given name or null if not found.
     *
     * @param name The name for the descriptor to look up
     * @return The corresponding descriptor or null if not found.
     */
<<<<<<< HEAD
    public static @Nullable DeclarativeAgentDescriptor byName(@Nonnull String name) {
=======
    @Whitelisted
    public static @CheckForNull DeclarativeAgentDescriptor byName(@Nonnull String name) {
>>>>>>> 9e9b0bbb
        return (DeclarativeAgentDescriptor) SymbolLookup.get().findDescriptor(DeclarativeAgent.class, name);
    }

    /**
     * For a given name and map of arguments, find the corresponding descriptor and return an instance using those arguments.
     *
     * @param name The name of the descriptor
     * @param arguments A map of arguments
     * @return The instantiated {@link DeclarativeAgent} instance, or null if the name isn't found.
     * @throws Exception
     */
<<<<<<< HEAD
    public static @Nullable DeclarativeAgent instanceForName(@Nonnull String name,
                                                             Map<String,Object> arguments) throws Exception {
=======
    @Whitelisted
    public static @CheckForNull DeclarativeAgent instanceForName(@Nonnull String name,
                                                                 Map<String,Object> arguments) throws Exception {
>>>>>>> 9e9b0bbb
        DeclarativeAgentDescriptor descriptor = byName(name);

        if (descriptor != null) {
            return instanceForDescriptor(descriptor, arguments);
        }

        return null;
    }

    /**
     * For a given descriptor and map of arguments, return an instance using those arguments.
     *
     * @param descriptor The descriptor instance
     * @param arguments A map of arguments
     * @return The instantiated {@link DeclarativeAgent} instance.
     * @throws Exception
     */
    @Whitelisted
    public static @Nonnull DeclarativeAgent instanceForDescriptor(@Nonnull DeclarativeAgentDescriptor descriptor,
                                                                   Map<String,Object> arguments) throws Exception {
        if (zeroArgModels().keySet().contains(descriptor.getName())) {
            return descriptor.newInstance();
        } else {
            return descriptor.newInstance(arguments);
        }
    }

}<|MERGE_RESOLUTION|>--- conflicted
+++ resolved
@@ -30,14 +30,11 @@
 
 import javax.annotation.CheckForNull;
 import javax.annotation.Nonnull;
-<<<<<<< HEAD
 import javax.annotation.Nullable;
 import java.util.ArrayList;
 import java.util.HashMap;
 import java.util.List;
-=======
 import java.util.HashMap;
->>>>>>> 9e9b0bbb
 import java.util.Map;
 import java.util.Set;
 
@@ -56,12 +53,8 @@
     public @Nonnull String getName() {
         Set<String> symbolValues = SymbolLookup.getSymbolValue(this);
         if (symbolValues.isEmpty()) {
-<<<<<<< HEAD
-            throw new IllegalStateException("Cannot get agent type name for class " + clazz.getName());
-=======
             throw new IllegalArgumentException("Declarative Agent descriptor class " + this.getClass().getName()
                     + " does not have a @Symbol and does not override getName().");
->>>>>>> 9e9b0bbb
         }
         return symbolValues.iterator().next();
     }
@@ -140,35 +133,12 @@
     }
 
     /**
-<<<<<<< HEAD
-     * An ordered list of all descriptor names.
-     *
-     * @return A list of names
-     */
-    public static List<String> getOrderedNames() {
-        List<String> orderedNames = new ArrayList<>();
-
-        for (DeclarativeAgentDescriptor d : all()) {
-            orderedNames.addAll(SymbolLookup.getSymbolValue(d));
-        }
-
-        return orderedNames;
-    }
-
-    /**
-=======
->>>>>>> 9e9b0bbb
      * Get the descriptor for a given name or null if not found.
      *
      * @param name The name for the descriptor to look up
      * @return The corresponding descriptor or null if not found.
      */
-<<<<<<< HEAD
     public static @Nullable DeclarativeAgentDescriptor byName(@Nonnull String name) {
-=======
-    @Whitelisted
-    public static @CheckForNull DeclarativeAgentDescriptor byName(@Nonnull String name) {
->>>>>>> 9e9b0bbb
         return (DeclarativeAgentDescriptor) SymbolLookup.get().findDescriptor(DeclarativeAgent.class, name);
     }
 
@@ -180,14 +150,8 @@
      * @return The instantiated {@link DeclarativeAgent} instance, or null if the name isn't found.
      * @throws Exception
      */
-<<<<<<< HEAD
     public static @Nullable DeclarativeAgent instanceForName(@Nonnull String name,
                                                              Map<String,Object> arguments) throws Exception {
-=======
-    @Whitelisted
-    public static @CheckForNull DeclarativeAgent instanceForName(@Nonnull String name,
-                                                                 Map<String,Object> arguments) throws Exception {
->>>>>>> 9e9b0bbb
         DeclarativeAgentDescriptor descriptor = byName(name);
 
         if (descriptor != null) {
@@ -205,7 +169,6 @@
      * @return The instantiated {@link DeclarativeAgent} instance.
      * @throws Exception
      */
-    @Whitelisted
     public static @Nonnull DeclarativeAgent instanceForDescriptor(@Nonnull DeclarativeAgentDescriptor descriptor,
                                                                    Map<String,Object> arguments) throws Exception {
         if (zeroArgModels().keySet().contains(descriptor.getName())) {

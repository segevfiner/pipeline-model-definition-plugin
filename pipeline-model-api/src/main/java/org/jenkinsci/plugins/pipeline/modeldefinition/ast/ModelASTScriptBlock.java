package org.jenkinsci.plugins.pipeline.modeldefinition.ast;

import org.jenkinsci.plugins.pipeline.modeldefinition.validator.ModelValidator;

import javax.annotation.Nonnull;

/**
 * Represents the special step for {@code ScriptStep}, which are executed without validation against the declarative subset.
 *
 * @author Andrew Bayer
 */
public class ModelASTScriptBlock extends AbstractModelASTCodeBlock {
    public ModelASTScriptBlock(Object sourceLocation) {
        super(sourceLocation, "script");
    }

    @Override
<<<<<<< HEAD
    public void validate(@Nonnull final ModelValidator validator) {
        // no-op - we don't do validation of script blocks
=======
    public void validate(final ModelValidator validator) {
        validator.validateElement(this);
>>>>>>> 91011f0f
    }
}<|MERGE_RESOLUTION|>--- conflicted
+++ resolved
@@ -15,12 +15,7 @@
     }
 
     @Override
-<<<<<<< HEAD
     public void validate(@Nonnull final ModelValidator validator) {
-        // no-op - we don't do validation of script blocks
-=======
-    public void validate(final ModelValidator validator) {
         validator.validateElement(this);
->>>>>>> 91011f0f
     }
 }